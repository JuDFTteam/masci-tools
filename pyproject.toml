--- conflicted
+++ resolved
@@ -3,11 +3,7 @@
 
 [tool.poetry]
 name = "masci_tools"
-<<<<<<< HEAD
-version = "0.3.5"
-=======
 version = "0.3.6"
->>>>>>> 79970c63
 description = "Tools for Materials science. Vis contains wrapers of matplotlib functionality to visualalize common material science data. Plus wrapers of visualisation for aiida-fleur workflow nodes"
 readme = "README.md"
 authors = ["Jens Bröder <j.broeder@fz-juelich.de>",
