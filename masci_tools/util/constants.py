# -*- coding: utf-8 -*-
###############################################################################
# Copyright (c), Forschungszentrum Jülich GmbH, IAS-1/PGI-1, Germany.         #
#                All rights reserved.                                         #
# This file is part of the Masci-tools package.                               #
# (Material science tools)                                                    #
#                                                                             #
# The code is hosted on GitHub at https://github.com/judftteam/masci-tools.   #
# For further information on the license, see the LICENSE.txt file.           #
# For further information please visit http://judft.de/.                      #
#                                                                             #
###############################################################################
"""
Here we collect physical constants which are used throughout the code
that way we ensure consistency

.. literalinclude:: ../../../masci_tools/util/constants.py
   :language: python
   :lines: 23-
   :linenos:

"""
import numpy as np

#Predefined constants in the Fleur Code (These are accepted in the inp.xml)
FLEUR_DEFINED_CONSTANTS = {
    'Pi': np.pi,
    'Deg': 2 * np.pi / 360.0,
    'Ang': 1.8897261247728981,
    'nm': 18.897261247728981,
    'pm': 0.018897261247728981,
    'Bohr': 1.0
}

# NIST https://physics.nist.gov/cgi-bin/cuu/Value?hrev
HTR_TO_EV = 27.211386245988  #(53)
RY_TO_EV = 13.605693122994  #(26)
BOHR_A = 0.5291772108
#Scipy bohr 5.29177210903e-11 m
#Scipy htr 27.211386245988 eV
# NIST BOHR 0.529177210903 #(80)
#https://physics.nist.gov/cgi-bin/cuu/Value?bohrrada0

#Fleur
#htr_eV   = 27.21138602
#bohr=0.5291772108
#bohrtocm=0.529177e-8
#pymatgen uses scipy.constants
#ase: Bohr 0.5291772105638411
#Hartree 27.211386024367243
#Rydberg 13.605693012183622
#1/Bohr
#1.8897261258369282
#aiida-core units:
<<<<<<< HEAD
#bohr_to_ang = 0.52917720859

HTR_TO_KELVIN = 315_775.02480407

#Predefined constants in the Fleur Code (These are accepted in the inp.xml)
FLEUR_DEFINED_CONSTANTS = {
    'Pi': np.pi,
    'Deg': 2 * np.pi / 360.0,
    'Ang': 1.0 / BOHR_A,
    'nm': 10.0 / BOHR_A,
    'pm': 1.0 / (100.0 * BOHR_A),
    'Bohr': 1.0
}

=======
#bohr_to_ang = 0.52917720859
>>>>>>> 7adbb8ea
<|MERGE_RESOLUTION|>--- conflicted
+++ resolved
@@ -36,6 +36,7 @@
 HTR_TO_EV = 27.211386245988  #(53)
 RY_TO_EV = 13.605693122994  #(26)
 BOHR_A = 0.5291772108
+HTR_TO_KELVIN = 315_775.02480407
 #Scipy bohr 5.29177210903e-11 m
 #Scipy htr 27.211386245988 eV
 # NIST BOHR 0.529177210903 #(80)
@@ -52,21 +53,4 @@
 #1/Bohr
 #1.8897261258369282
 #aiida-core units:
-<<<<<<< HEAD
-#bohr_to_ang = 0.52917720859
-
-HTR_TO_KELVIN = 315_775.02480407
-
-#Predefined constants in the Fleur Code (These are accepted in the inp.xml)
-FLEUR_DEFINED_CONSTANTS = {
-    'Pi': np.pi,
-    'Deg': 2 * np.pi / 360.0,
-    'Ang': 1.0 / BOHR_A,
-    'nm': 10.0 / BOHR_A,
-    'pm': 1.0 / (100.0 * BOHR_A),
-    'Bohr': 1.0
-}
-
-=======
-#bohr_to_ang = 0.52917720859
->>>>>>> 7adbb8ea
+#bohr_to_ang = 0.52917720859