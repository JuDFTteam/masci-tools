###############################################################################
# Copyright (c), Forschungszentrum Jülich GmbH, IAS-1/PGI-1, Germany.         #
#                All rights reserved.                                         #
# This file is part of the masci-tools package.                               #
#                                                                             #
# The code is hosted on GitHub at https://github.com/JuDFTteam/masci-tools    #
# For further information on the license, see the LICENSE.txt file            #
# For further information please visit                                        #
###############################################################################
"""
masci-tools is a collection of tools for materials science.
Mainly for the use with the Fleur (https://flapw.de) and juKKR (https://jukkr.fz-juelich.de) code
developed at the Forschungszentrum Jülich (see <http://judft.de>).

Contains IO and parsers utitlies for these codes and
vis contains wrappers of matplotlib functionality to visualize common material science data.
Plus wrappers of visualisation for aiida-fleur workflow nodes
"""
import logging

<<<<<<< HEAD
__copyright__ = ('Copyright (c), Forschungszentrum Jülich GmbH, IAS-1/PGI-1, Germany. '
                 'All rights reserved.')
__license__ = 'MIT license, see LICENSE.txt file.'
__version__ = '0.7.1'
__authors__ = 'The JuDFT team. Also see AUTHORS.txt file.'
=======
__version__ = '0.7.2'
>>>>>>> a0870931

logging.getLogger(__name__).addHandler(logging.NullHandler())<|MERGE_RESOLUTION|>--- conflicted
+++ resolved
@@ -18,14 +18,10 @@
 """
 import logging
 
-<<<<<<< HEAD
 __copyright__ = ('Copyright (c), Forschungszentrum Jülich GmbH, IAS-1/PGI-1, Germany. '
                  'All rights reserved.')
 __license__ = 'MIT license, see LICENSE.txt file.'
-__version__ = '0.7.1'
+__version__ = '0.7.2'
 __authors__ = 'The JuDFT team. Also see AUTHORS.txt file.'
-=======
-__version__ = '0.7.2'
->>>>>>> a0870931
 
 logging.getLogger(__name__).addHandler(logging.NullHandler())