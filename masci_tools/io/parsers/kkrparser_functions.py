#!/usr/bin/env python2
# -*- coding: utf-8 -*-
"""
Here I collect all functions needed to parse the output of a KKR calculation.
These functions do not need aiida and are therefore separated from the actual
parser file where parse_kkr_outputfile is called
"""

from __future__ import division
from __future__ import absolute_import
from __future__ import print_function
from numpy import ndarray, array, loadtxt, shape
from masci_tools.io.common_functions import (search_string, get_version_info, get_Ry2eV, angles_to_vec,
                                             get_corestates_from_potential, get_highest_core_state, open_general,
                                             convert_to_pystd)
from six.moves import range
import traceback

__copyright__ = (u'Copyright (c), 2017, Forschungszentrum Jülich GmbH,' 'IAS-1/PGI-1, Germany. All rights reserved.')
__license__ = 'MIT license, see LICENSE.txt file'
__contributors__ = u'Philipp Rüßmann'
__version__ = '1.8'

####################################################################################


def parse_array_float(outfile, searchstring, splitinfo, replacepair=None, debug=False):
    """
    Search for keyword `searchstring` in `outfile` and extract array of results

    .. note:
        `splitinfo` can be of the form [1, 'X', 1] or [2, 'X', 1, 0] where
        splitinfo[0] can only be 1 or 2 (determines the mode),
        splitinfo[1] is the string at which the line is split,
        splitinfo[2] is the index which is used,
        splitinfo[3] (only for splitinfo[0]==2) is the part that is taken after applying split() a second time (split at whitespace).

    .. note:
        If `replacepair` is not None the substring replacepair[0] is replaced by replacepair[1] before processing further

    Returns: array of results

    """
    f = open_general(outfile)
    tmptxt = f.readlines()
    f.close()
    itmp = 0
    res = []
    while itmp >= 0:
        itmp = search_string(searchstring, tmptxt)
        if debug:
            print(('in parse_array_float (itmp, searchstring, outfile):', itmp, searchstring, outfile))
        if itmp >= 0:
            tmpval = tmptxt.pop(itmp)
            if replacepair is not None:
                tmpval = tmpval.replace(replacepair[0], replacepair[1])
            if splitinfo[0] == 1:
                tmpval = float(tmpval.split(splitinfo[1])[splitinfo[2]])
            elif splitinfo[0] == 2:
                tmpval = float(tmpval.split(splitinfo[1])[splitinfo[2]].split()[splitinfo[3]])
            else:
                raise ValueError('splitinfo[0] has to be either 1 or 2')
            res.append(tmpval)
    res = array(res)
    return res


def get_rms(outfile, outfile2, debug=False):
    """
    Get rms error per atom (both values for charge and spin) and total (i.e. average) value
    """
    if debug:
        print((outfile, outfile2))
    rms_charge = parse_array_float(outfile, 'average rms-error', [2, '=', 1, 0], ['D', 'E'], debug=debug)
    if debug:
        print(rms_charge)
    rms_spin = parse_array_float(
        outfile, 'v+ - v-', [1, '=', 1],
        ['D', 'E'])  # this should be in the line after 'average rms-error' but is only present if NSPIN==2
    if debug:
        print(rms_spin)
    rms_charge_atoms = parse_array_float(outfile2, 'rms-error for atom', [2, '=', 1, 0], ['D', 'E'])
    if debug:
        print(rms_charge_atoms)
    rms_spin_atoms = parse_array_float(outfile2, 'rms-error for atom', [2, '=', 1, 0],
                                       ['D', 'E'])  # only present for NSPIN==2
    if debug:
        print(rms_spin_atoms)
    niter = len(rms_charge)  # number of iterations
    if debug:
        print(niter)
    natoms = int(len(rms_charge_atoms) //
                 niter)  # number of atoms in system, needed to take only atom resolved rms of last iteration
    if debug:
        print(natoms)
    return rms_charge, rms_spin, rms_charge_atoms[-natoms:], rms_spin_atoms[-natoms:]


def get_noco_rms(outfile, debug=False):
    """
    Get average noco rms error
    """
    if debug:
        print(outfile)
    try:
        rms_noco = parse_array_float(outfile, 'Total RMS(angles)', [1, ':', 1], debug=debug)
    except:
        rms_noco = []
        if debug:
            traceback.print_exc()
    return rms_noco


def get_neutr(outfile):
    res = parse_array_float(outfile, 'charge neutrality in unit cell', [1, '=', 1])
    return res


def get_magtot(outfile):
    res = parse_array_float(outfile, 'TOTAL mag. moment in unit cell', [1, '=', 1])
    return res


def get_EF(outfile):
    res = parse_array_float(outfile, 'E FERMI', [2, 'FERMI', 1, 0])
    return res


def get_DOS_EF(outfile):
    res = parse_array_float(outfile, 'DOS(E_F)', [1, '=', 1])
    return res


def get_Etot(outfile):
    res = parse_array_float(outfile, 'TOTAL ENERGY in ryd.', [1, ':', 1])
    return res


def find_warnings(outfile):
    f = open_general(outfile)
    tmptxt = f.readlines()
    tmptxt_caps = [txt.upper() for txt in tmptxt]
    f.close()
    itmp = 0
    res = []
    while itmp >= 0:
        itmp = search_string('WARNING', tmptxt_caps)
        if itmp >= 0:
            tmpval = tmptxt_caps.pop(itmp)
            tmpval = tmptxt.pop(itmp)
            res.append(tmpval.strip())
    return array(res)


def extract_timings(outfile):
    f = open_general(outfile)
    tmptxt = f.readlines()
    f.close()
    itmp = 0
    res = []
    search_keys = [
        'main0',
        'main1a - tbref',
        'main1a  ',  # two spaces to differentiate from following key
        'main1b - calctref13',
        'main1b  ',  # two spaces!
        'main1c - serial part',
        'main1c  ',  # two spaces!
        'main2',
        'Time in Iteration'
    ]
    while itmp >= 0:
        tmpvals = []
        for isearch in search_keys:
            itmp = search_string(isearch, tmptxt)
            if itmp >= 0:
                tmpval = [isearch, float(tmptxt.pop(itmp).split()[-1])]
                tmpvals.append(tmpval)
        if len(tmpvals) > 0:
            res.append(tmpvals)
    res = res[0]
    return dict(res)


def get_charges_per_atom(outfile_000):
    res1 = parse_array_float(outfile_000, 'charge in wigner seitz', [1, '=', 1])
    # these two are not in output of DOS calculation (and are then ignored)
    res2 = parse_array_float(outfile_000, 'nuclear charge', [2, 'nuclear charge', 1, 0])
    try:
        res3 = parse_array_float(outfile_000, 'core charge', [1, '=', 1])
    except IndexError:
        res3 = parse_array_float(outfile_000, 'core charge', [1, ':', 1])
    return res1, res2, res3


def get_single_particle_energies(outfile_000):
    """
    extracts single particle energies from outfile_000 (output.000.txt)
    returns the valence contribution of the single particle energies
    """
    f = open_general(outfile_000)
    tmptxt = f.readlines()
    f.close()
    itmp = 0
    res = []
    while itmp >= 0:
        itmp = search_string('band energy per atom', tmptxt)
        if itmp >= 0:
            tmpval = float(tmptxt.pop(itmp).split()[-1])
            res.append(tmpval)
    return array(res)


def get_econt_info(outfile_0init):
    f = open_general(outfile_0init)
    tmptxt = f.readlines()
    f.close()

    itmp = search_string('E min', tmptxt)
    emin = float(tmptxt[itmp].split('min')[1].split('=')[1].split()[0])

    itmp = search_string('Temperature', tmptxt)
    tempr = float(tmptxt[itmp].split('Temperature')[1].split('=')[1].split()[0])

    itmp = search_string('Number of energy points', tmptxt)
    Nepts = int(tmptxt[itmp].split(':')[1].split()[0])

    doscalc = search_string('Density-of-States calculation', tmptxt)
    if doscalc == -1:
        # npol
        itmp = search_string('poles =', tmptxt)
        Npol = int(tmptxt[itmp].split('=')[1].split()[0])
        # npt1, npt2, npt3
        itmp = search_string('contour:', tmptxt)
        tmp = tmptxt[itmp].replace(',', '').replace('=', '= ').split(':')[1].split()
        N1 = int(tmp[2])
        N2 = int(tmp[5])
        N3 = int(tmp[8])
    else:
        Npol, N1, N2, N3 = 0, 0, Nepts, 0

    return emin, tempr, Nepts, Npol, N1, N2, N3


def get_core_states(potfile):
    ncore, energies, lmoments = get_corestates_from_potential(potfile=potfile)
    emax, lmax, descr_max = [], [], []
    for ipot in range(len(ncore)):
        if ncore[ipot] > 0:
            lvalmax, energy_max, descr = get_highest_core_state(ncore[ipot], energies[ipot], lmoments[ipot])
        else:
            lvalmax, energy_max, descr = None, None, 'no core states'
        emax.append(energy_max)
        lmax.append(lvalmax)
        descr_max.append(descr)
    return array(ncore), array(emax), array(lmax), array(descr_max)


def get_alatinfo(outfile_0init):
    f = open_general(outfile_0init)
    tmptxt = f.readlines()
    f.close()
    itmp = search_string('Lattice constants :', tmptxt)
    alat = float(tmptxt[itmp].split(':')[1].split('=')[1].split()[0])
    twopialat = float(tmptxt[itmp].split(':')[1].split('=')[2].split()[0])
    return alat, twopialat


def get_scfinfo(outfile_0init, outfile_000, outfile):
    f = open_general(outfile_000)
    tmptxt = f.readlines()
    f.close()

    itmp = search_string('ITERATION :', tmptxt)
    tmpval = tmptxt[itmp].split(':')[1].split()
    niter = int(tmpval[0])
    nitermax = int(tmpval[3])

    f = open_general(outfile)
    tmptxt = f.readlines()
    f.close()
    itmp1 = search_string('SCF ITERATION CONVERGED', tmptxt)
    itmp2 = search_string('NUMBER OF SCF STEPS EXHAUSTED', tmptxt)
    if itmp1 >= 0:
        converged = True
    else:
        converged = False
    if itmp2 >= 0:
        nmax_reached = True
    else:
        nmax_reached = False

    f = open_general(outfile_0init)
    tmptxt = f.readlines()
    f.close()
    itmp = search_string('STRMIX        FCM       QBOUND', tmptxt)
    tmpval = tmptxt[itmp + 1].split()
    strmix = float(tmpval[0])
    fcm = float(tmpval[1])
    qbound = float(tmpval[2])
    tmpval = tmptxt[itmp + 4].split()
    brymix = float(tmpval[0])
    itmp = search_string('IMIX    IGF    ICC', tmptxt)
    imix = int(tmptxt[itmp + 1].split()[0])
    idtbry = int(tmptxt[itmp + 4].split()[0])

    mixinfo = [imix, strmix, qbound, fcm, idtbry, brymix]

    return niter, nitermax, converged, nmax_reached, mixinfo


def get_kmeshinfo(outfile_0init, outfile_000):
    """
    Extract kmesh info from output.0.txt and output.000.txt
    """
    # first get info from output.0.txt
    f = open_general(outfile_0init)
    tmptxt = f.readlines()
    f.close()
    nkmesh = []
    itmp = search_string('number of different k-meshes', tmptxt)
    nkmesh.append(int(tmptxt[itmp].split(':')[1].split()[0]))
    itmp = search_string('NofKs', tmptxt)
    nofks, nkx, nky, nkz = [], [], [], []
    if itmp >= 0:
        for ik in range(nkmesh[0]):
            tmpval = tmptxt[itmp + 2 + ik].split()
            nofks.append(int(tmpval[1]))
            nkx.append(int(tmpval[2]))
            nky.append(int(tmpval[3]))
            nkz.append(int(tmpval[4]))

    tmpdict = {'number_of_kpts': nofks, 'n_kx': nkx, 'n_ky': nky, 'n_kz': nkz}
    nkmesh.append(tmpdict)

    #next get kmesh_ie from output.000.txt
    f = open_general(outfile_000)
    tmptxt = f.readlines()
    f.close()
    kmesh_ie = []
    itmp = 0
    while itmp >= 0:
        itmp = search_string('KMESH =', tmptxt)
        if itmp >= 0:
            tmpval = int(tmptxt.pop(itmp).split()[-1])
            kmesh_ie.append(tmpval)

    return nkmesh, kmesh_ie


def get_symmetries(outfile_0init):
    f = open_general(outfile_0init)
    tmptxt = f.readlines()
    f.close()
    try:
        itmp = search_string('symmetries found for this lattice:', tmptxt)
        nsym = int(tmptxt[itmp].split(':')[1].split()[0])
    except IndexError:
        itmp = search_string('< FINDGROUP > : Finding symmetry operations', tmptxt)
        tmptxt2 = tmptxt[itmp:]
        itmp = search_string('found for this lattice:', tmptxt2)
        nsym = int(tmptxt2[itmp].split(':')[1].split()[0])
    itmp = search_string('symmetries will be used', tmptxt)
    nsym_used = int(tmptxt[itmp].split()[3])
    itmp = search_string('<SYMTAUMAT>', tmptxt)
    tmpdict = {}
    for isym in range(nsym_used):
        tmpval = tmptxt[itmp + 5 + isym].replace('0-',
                                                 '0 -').replace('1-',
                                                                '1 -').split()  # bugfix for -120 degree euler angle
        desc = tmpval[1]
        inversion = int(tmpval[2])
        euler = [float(tmpval[3]), float(tmpval[4]), float(tmpval[5])]
        unitary = int(tmpval[6].replace('T', '1').replace('F', '0'))
        tmpdict[desc] = {'has_inversion': inversion, 'is_unitary': unitary, 'euler_angles': euler}
    desc = tmpdict
    return nsym, nsym_used, desc


def get_ewald(outfile_0init):
    f = open_general(outfile_0init)
    tmptxt = f.readlines()
    f.close()
    itmp = search_string('setting bulk Madelung coefficients', tmptxt)
    if itmp >= 0:
        info = '3D'
    else:
        info = '2D'
    if info == '3D':
        itmp = search_string('< LATTICE3D >', tmptxt)
        tmpval = tmptxt[itmp + 7].split()[2:]
        rsum = float(tmpval[2]), int(tmpval[0]), int(tmpval[1])
        tmpval = tmptxt[itmp + 8].split()[2:]
        gsum = float(tmpval[2]), int(tmpval[0]), int(tmpval[1])
    else:
        itmp = search_string('< LATTICE2D >', tmptxt)
        tmpval = tmptxt[itmp + 13].split()[2:]
        rsum = float(tmpval[2]), int(tmpval[0]), int(tmpval[1])
        tmpval = tmptxt[itmp + 14].split()[2:]
        gsum = float(tmpval[2]), int(tmpval[0]), int(tmpval[1])
    return rsum, gsum, info


def get_nspin(outfile_0init):
    """
    extract NSPIN value from output.0.txt
    """
    f = open_general(outfile_0init)
    tmptxt = f.readlines()
    f.close()
    itmp = search_string('NSPIN', tmptxt)
    nspin = int(tmptxt[itmp + 1].split()[0])
    return nspin


def get_natom(outfile_0init):
    """
    extract NATYP value from output.0.txt
    """
    f = open_general(outfile_0init)
    tmptxt = f.readlines()
    f.close()
    itmp = search_string('NATYP', tmptxt)
    natom = int(tmptxt[itmp + 1].split()[0])
    return natom


def use_newsosol(outfile_0init):
    """
    extract NEWSOSOL info from output.0.txt
    """
    f = open_general(outfile_0init)
    tmptxt = f.readlines()
    f.close()
    newsosol = False
    # old style (RUNOPT output)
    itmp = search_string('NEWSOSOL', tmptxt)
    if itmp >= 0 and 'NEWSOSOL' in tmptxt[itmp].upper():
        newsosol = True
    itmp = search_string('<use_Chebychev_solver>=', tmptxt)
    # new style: check for output of runoptions
<<<<<<< HEAD
    if itmp>=0 :
        if tmptxt[itmp].split()[1][:1].upper()=='T':
            newsosol = True
        if tmptxt[itmp].split()[1][:1].upper()=='F':
            newsosol = False
=======
    if itmp >= 0:
        if tmptxt[itmp].split()[1][:1].upper() == 'T':
            newsosol = True
>>>>>>> 172019dc
    return newsosol


def get_spinmom_per_atom(outfile, natom, nonco_out_file=None):
    """
    Extract spin moment information from outfile and nonco_angles_out (if given)
    """
    f = open_general(outfile)
    tmptxt = f.readlines()
    f.close()
    itmp = 0
    result = []
    while itmp >= 0:
        itmp = search_string('m_spin', tmptxt)
        if itmp >= 0:
            tmpline = tmptxt.pop(itmp)
            tmparray = []
            for iatom in range(natom):
                tmpline = tmptxt.pop(itmp)
                tmparray.append(float(tmpline.split()[3]))
            result.append(tmparray)

    # if the file is there, i.e. NEWSOSOL is used, then extract also direction of spins (angles theta and phi)
    if nonco_out_file is not None and result != []:
        angles = loadtxt(nonco_out_file, usecols=[0, 1])  # make sure only theta and phi are read in
        if len(shape(angles)) == 1:
            angles = array([angles])
        vec = angles_to_vec(result[-1], angles[:, 0], angles[:, 1])
    else:
        vec, angles = [], []

    return array(result), vec, angles


def get_orbmom(outfile, natom):
    """
    read orbmom info from outfile and return array (iteration, atom)=orbmom
    """
    f = open_general(outfile)
    tmptxt = f.readlines()
    f.close()
    itmp = 0
    result = []
    while itmp >= 0:
        itmp = search_string('m_spin', tmptxt)
        if itmp >= 0:
            tmpline = tmptxt.pop(itmp)
            tmparray = []
            for iatom in range(natom):
                tmpline = tmptxt.pop(itmp)
                tmparray.append(float(tmpline.split()[4]))
            result.append(tmparray)

    return array(result)  #, vec, angles


def get_lattice_vectors(outfile_0init):
    """
    read direct and reciprocal lattice vectors in internal units (useful for qdos generation)
    """
    f = open_general(outfile_0init)
    tmptxt = f.readlines()
    f.close()
    vecs, rvecs = [], []
    tmpvecs = []
    for search_txt in ['a_1: ', 'a_2: ', 'a_3: ', 'b_1: ', 'b_2: ', 'b_3: ']:
        itmp = search_string(search_txt, tmptxt)
        if itmp >= 0:
            tmpvec = tmptxt[itmp].split(':')[1].split()
            tmpvecs.append([float(tmpvec[0]), float(tmpvec[1]), float(tmpvec[1])])
        if search_txt in ['a_3: ', 'b_3: '] and itmp < 0:
            # reset vecs for 2D case
            tmpvecs[0] = tmpvecs[0][:2]
            tmpvecs[1] = tmpvecs[1][:2]
        if search_txt == 'a_3: ':
            vecs = tmpvecs
            tmpvecs = []
        elif search_txt == 'b_3: ':
            rvecs = tmpvecs
    return vecs, rvecs


def parse_kkr_outputfile(out_dict,
                         outfile,
                         outfile_0init,
                         outfile_000,
                         timing_file,
                         potfile_out,
                         nonco_out_file,
                         outfile_2='output.2.txt',
                         skip_readin=False,
                         debug=False):
    """
    Parser method for the kkr outfile. It returns a dictionary with results
    """
    # scaling factors etc. defined globally
    Ry2eV = get_Ry2eV()
    doscalc = False

    # collection of parsing error messages
    msg_list = []

    try:
        code_version, compile_options, serial_number = get_version_info(outfile)
        tmp_dict = {}
        tmp_dict['code_version'] = code_version
        tmp_dict['compile_options'] = compile_options
        tmp_dict['calculation_serial_number'] = serial_number
        out_dict['code_info_group'] = tmp_dict
    except:
        msg = 'Error parsing output of KKR: Version Info'
        msg_list.append(msg)
        if debug:
            traceback.print_exc()

    try:
        nspin = get_nspin(outfile_0init)
        natom = get_natom(outfile_0init)
        newsosol = use_newsosol(outfile_0init)
        out_dict['nspin'] = nspin
        out_dict['number_of_atoms_in_unit_cell'] = natom
        out_dict['use_newsosol'] = newsosol
    except:
        msg = 'Error parsing output of KKR: nspin/natom'
        msg_list.append(msg)
        if debug:
            traceback.print_exc()

    try:
        result = find_warnings(outfile)
        tmp_dict = {}
        tmp_dict['number_of_warnings'] = len(result)
        tmp_dict['warnings_list'] = result
        out_dict['warnings_group'] = tmp_dict
    except:
        msg = 'Error parsing output of KKR: search for warnings'
        msg_list.append(msg)
        if debug:
            traceback.print_exc()

    try:
        result = extract_timings(timing_file)
        out_dict['timings_group'] = result
        out_dict['timings_unit'] = 'seconds'
    except:
        msg = 'Error parsing output of KKR: timings'
        msg_list.append(msg)
        if debug:
            traceback.print_exc()

    try:
        emin, tempr, Nepts, Npol, N1, N2, N3 = get_econt_info(outfile_0init)
        tmp_dict = {}
        tmp_dict['emin'] = emin
        tmp_dict['emin_unit'] = 'Rydberg'
        tmp_dict['number_of_energy_points'] = Nepts
        tmp_dict['temperature'] = tempr
        tmp_dict['temperature_unit'] = 'Kelvin'
        tmp_dict['npol'] = Npol
        tmp_dict['n1'] = N1
        tmp_dict['n2'] = N2
        tmp_dict['n3'] = N3
        out_dict['energy_contour_group'] = tmp_dict
        if Npol == 0:
            doscalc = True
    except:
        msg = 'Error parsing output of KKR: energy contour'
        msg_list.append(msg)
        if debug:
            traceback.print_exc()

    try:
        alat, twopioveralat = get_alatinfo(outfile_0init)
        out_dict['alat_internal'] = alat
        out_dict['two_pi_over_alat_internal'] = twopioveralat
        out_dict['alat_internal_unit'] = 'a_Bohr'
        out_dict['two_pi_over_alat_internal_unit'] = '1/a_Bohr'
    except:
        msg = 'Error parsing output of KKR: alat, 2*pi/alat'
        msg_list.append(msg)
        if debug:
            traceback.print_exc()

    try:
        nkmesh, kmesh_ie = get_kmeshinfo(outfile_0init, outfile_000)
        tmp_dict = {}
        tmp_dict['number_different_kmeshes'] = nkmesh[0]
        tmp_dict['number_kpoints_per_kmesh'] = nkmesh[1]
        tmp_dict['kmesh_energypoint'] = kmesh_ie
        out_dict['kmesh_group'] = tmp_dict
    except:
        msg = 'Error parsing output of KKR: kmesh'
        msg_list.append(msg)
        if debug:
            traceback.print_exc()

    try:
        nsym, nsym_used, desc = get_symmetries(outfile_0init)
        tmp_dict = {}
        tmp_dict['number_of_lattice_symmetries'] = nsym
        tmp_dict['number_of_used_symmetries'] = nsym_used
        tmp_dict['symmetry_description'] = desc
        out_dict['symmetries_group'] = tmp_dict
    except:
        msg = 'Error parsing output of KKR: symmetries'
        msg_list.append(msg)
        if debug:
            traceback.print_exc()

    if not doscalc:  # in case of dos calculation no ewald summation is done
        try:
            rsum, gsum, info = get_ewald(outfile_0init)
            tmp_dict = {}
            tmp_dict['ewald_summation_mode'] = info
            tmp_dict['rsum_cutoff'] = rsum[0]
            tmp_dict['rsum_number_of_vectors'] = rsum[1]
            tmp_dict['rsum_number_of_shells'] = rsum[2]
            tmp_dict['rsum_cutoff_unit'] = 'a_Bohr'
            tmp_dict['gsum_cutoff'] = gsum[0]
            tmp_dict['gsum_number_of_vectors'] = gsum[1]
            tmp_dict['gsum_number_of_shells'] = gsum[2]
            tmp_dict['gsum_cutoff_unit'] = '1/a_Bohr'
            out_dict['ewald_sum_group'] = tmp_dict
        except:
            msg = 'Error parsing output of KKR: ewald summation for madelung poterntial'
            msg_list.append(msg)
            if debug:
                traceback.print_exc()

    try:
        bv, recbv = get_lattice_vectors(outfile_0init)
        out_dict['direct_bravais_matrix'] = bv
        out_dict['reciprocal_bravais_matrix'] = recbv
        out_dict['direct_bravais_matrix_unit'] = 'alat'
        out_dict['reciprocal_bravais_matrix_unit'] = '2*pi / alat'
    except:
        msg = 'Error parsing output of KKR: lattice vectors (direct/reciprocal)'
        msg_list.append(msg)
        if debug:
            traceback.print_exc()

    # this is skipped for qdos run for example
    if not skip_readin:
        try:
            ncore, emax, lmax, descr_max = get_core_states(potfile_out)
            tmp_dict = {}
            tmp_dict['number_of_core_states_per_atom'] = ncore
            tmp_dict['energy_highest_lying_core_state_per_atom'] = emax
            tmp_dict['energy_highest_lying_core_state_per_atom_unit'] = 'Rydberg'
            tmp_dict['descr_highest_lying_core_state_per_atom'] = descr_max
            out_dict['core_states_group'] = tmp_dict
        except:
            msg = 'Error parsing output of KKR: core_states'
            msg_list.append(msg)
            if debug:
                traceback.print_exc()

        tmp_dict = {}  # used to group convergence info (rms, rms per atom, charge neutrality)
        # also initialize convegence_group where all info stored for all iterations is kept
        out_dict['convergence_group'] = tmp_dict
        try:
            rms_charge, rms_spin, result_atoms_last_charge, result_atoms_last_spin = get_rms(outfile,
                                                                                             outfile_000,
                                                                                             debug=debug)
            tmp_dict['rms'] = rms_charge[-1]
            tmp_dict['rms_all_iterations'] = rms_charge
            tmp_dict['rms_per_atom'] = result_atoms_last_charge
            if len(rms_spin) > 0:
                tmp_dict['rms_spin'] = rms_spin[-1]
            else:
                tmp_dict['rms_spin'] = None
            tmp_dict['rms_spin_all_iterations'] = rms_spin
            tmp_dict['rms_spin_per_atom'] = result_atoms_last_spin
            tmp_dict['rms_unit'] = 'unitless'
            out_dict['convergence_group'] = tmp_dict
        except:
            msg = 'Error parsing output of KKR: rms-error'
            msg_list.append(msg)
            if debug:
                traceback.print_exc()

        try:
            result = get_neutr(outfile)
            tmp_dict['charge_neutrality'] = result[-1]
            out_dict['convergence_group']['charge_neutrality_all_iterations'] = result
            tmp_dict['charge_neutrality_unit'] = 'electrons'
            out_dict['convergence_group'] = tmp_dict
        except:
            msg = 'Error parsing output of KKR: charge neutrality'
            msg_list.append(msg)
            if debug:
                traceback.print_exc()

        tmp_dict = {}  # used to group magnetism info (spin and orbital moments)
        try:
            result = get_magtot(outfile)
            if len(result) > 0:
                tmp_dict['total_spin_moment'] = result[-1]
                out_dict['convergence_group']['total_spin_moment_all_iterations'] = result
                tmp_dict['total_spin_moment_unit'] = 'mu_Bohr'
                out_dict['magnetism_group'] = tmp_dict
        except:
            msg = 'Error parsing output of KKR: total magnetic moment'
            msg_list.append(msg)
            if debug:
                traceback.print_exc()

        try:
            if nspin > 1:
                if not newsosol:
                    #reset automatically to None to turn off reading of nonco angles file
                    nonco_out_file = None

                result, vec, angles = get_spinmom_per_atom(outfile, natom, nonco_out_file)
                if len(result) > 0:
                    tmp_dict['spin_moment_per_atom'] = result[-1, :]
                    if newsosol:
                        tmp_dict['spin_moment_vector_per_atom'] = vec[:]
                        tmp_dict['spin_moment_angles_per_atom'] = angles[:]
                        tmp_dict['spin_moment_angles_per_atom_unit'] = 'degree'
                    out_dict['convergence_group']['spin_moment_per_atom_all_iterations'] = result[:, :]
                    tmp_dict['spin_moment_unit'] = 'mu_Bohr'
                    out_dict['magnetism_group'] = tmp_dict
        except:
            msg = 'Error parsing output of KKR: spin moment per atom'
            msg_list.append(msg)
            if debug:
                traceback.print_exc()

        # add orbital moments to magnetis group in parser output
        try:
            if nspin > 1 and newsosol:
                #TODO orbital moment full vectors
                # so far the KKR code writes only the component of the orbital moment
                # parallel to the spin moment, thus vec and angles are returned empty
                # by construction. This might change in the future
                #result, vec, angles = get_orbmom(outfile, natom, nonco_angles_orbmom)
                # so for now return only result= array containing all iterations, all atoms, orbital moment parallel to spin quantization axis
                result = get_orbmom(outfile, natom)
                if len(result) > 0:
                    tmp_dict['total_orbital_moment'] = sum(result[-1, :])
                    tmp_dict['orbital_moment_per_atom'] = result[-1, :]
                    #tmp_dict['orbital_moment_vector_per_atom'] = vec[-1,:]
                    #tmp_dict['orbital_moment_angles_per_atom'] = angles[-1,:]
                    out_dict['convergence_group']['orbital_moment_per_atom_all_iterations'] = result[:, :]
                    tmp_dict['orbital_moment_unit'] = 'mu_Bohr'
                    #tmp_dict['orbital_moment_angles_per_atom_unit'] = 'degree'
                    out_dict['magnetism_group'] = tmp_dict
        except:
            msg = 'Error parsing output of KKR: orbital moment'
            msg_list.append(msg)
            if debug:
                traceback.print_exc()

        # get RMS info for nonco angles
        try:
            if nspin > 1 and newsosol:
                result = get_noco_rms(outfile, debug)
                if len(result) > 0:
                    out_dict['convergence_group']['noco_angles_rms_all_iterations'] = result[:]
                    out_dict['convergence_group']['noco_angles_rms_all_iterations_unit'] = 'degrees'
        except:
            msg = 'Error parsing output of KKR: noco angles rms value'
            msg_list.append(msg)
            if debug:
                traceback.print_exc()

        try:
            result = get_EF(outfile)
            out_dict['fermi_energy'] = result[-1]
            out_dict['fermi_energy_units'] = 'Ry'
            out_dict['convergence_group']['fermi_energy_all_iterations'] = result
            out_dict['convergence_group']['fermi_energy_all_iterations_units'] = 'Ry'
        except:
            msg = 'Error parsing output of KKR: EF'
            msg_list.append(msg)
            if debug:
                traceback.print_exc()

        try:
            result = get_DOS_EF(outfile)
            out_dict['dos_at_fermi_energy'] = result[-1]
            out_dict['convergence_group']['dos_at_fermi_energy_all_iterations'] = result
        except:
            msg = 'Error parsing output of KKR: DOS@EF'
            msg_list.append(msg)
            if debug:
                traceback.print_exc()

        try:
            result = get_Etot(outfile)
            out_dict['energy'] = result[-1] * Ry2eV
            out_dict['energy_unit'] = 'eV'
            out_dict['total_energy_Ry'] = result[-1]
            out_dict['total_energy_Ry_unit'] = 'Rydberg'
            out_dict['convergence_group']['total_energy_Ry_all_iterations'] = result
        except:
            msg = 'Error parsing output of KKR: total energy'
            msg_list.append(msg)
        if debug:
            traceback.print_exc()

        try:
            result = get_single_particle_energies(outfile_000)
            out_dict['single_particle_energies'] = result * Ry2eV
            out_dict['single_particle_energies_unit'] = 'eV'
        except:
            if not doscalc:
                msg = 'Error parsing output of KKR: single particle energies'
                msg_list.append(msg)
                if debug:
                    traceback.print_exc()

        try:
            result_WS, result_tot, result_C = get_charges_per_atom(outfile_000)
            niter = len(out_dict['convergence_group']['rms_all_iterations'])
            natyp = int(len(result_tot) // niter)
            out_dict['total_charge_per_atom'] = result_tot[-natyp:]
            out_dict['charge_core_states_per_atom'] = result_C[-natyp:]
            # this check deals with the DOS case where output is slightly different
            if len(result_WS) == len(result_C):
                out_dict['charge_valence_states_per_atom'] = result_WS[-natyp:] - result_C[-natyp:]
            out_dict['total_charge_per_atom_unit'] = 'electron charge'
            out_dict['charge_core_states_per_atom_unit'] = 'electron charge'
            out_dict['charge_valence_states_per_atom_unit'] = 'electron charge'
        except:
            if not doscalc:
                msg = 'Error parsing output of KKR: charges'
                msg_list.append(msg)
                if debug:
                    traceback.print_exc()

        try:
            try:
                niter, nitermax, converged, nmax_reached, mixinfo = get_scfinfo(outfile_0init, outfile_000, outfile)
            except IndexError:
                niter, nitermax, converged, nmax_reached, mixinfo = get_scfinfo(outfile_0init, outfile_2, outfile)
            out_dict['convergence_group']['number_of_iterations'] = niter
            out_dict['convergence_group']['number_of_iterations_max'] = nitermax
            out_dict['convergence_group']['calculation_converged'] = converged
            out_dict['convergence_group']['nsteps_exhausted'] = nmax_reached
            out_dict['convergence_group']['imix'] = mixinfo[0]
            out_dict['convergence_group']['strmix'] = mixinfo[1]
            out_dict['convergence_group']['qbound'] = mixinfo[2]
            out_dict['convergence_group']['fcm'] = mixinfo[3]
            out_dict['convergence_group']['idtbry'] = mixinfo[4]
            out_dict['convergence_group']['brymix'] = mixinfo[5]
        except:
            msg = 'Error parsing output of KKR: scfinfo'
            msg_list.append(msg)
            if debug:
                traceback.print_exc()

    #convert numpy arrays to standard python lists
    out_dict = convert_to_pystd(out_dict)

    # return output with error messages if there are any
    if len(msg_list) > 0:
        return False, msg_list, out_dict
    else:
        return True, [], out_dict


def check_error_category(err_cat, err_msg, out_dict):
    """
    Check if parser error of the non-critical category (err_cat != 1) are
    actually consistent and may be discarded.

    :param err_cat: the error-category of the error message to be investigated
    :param err_msg: the error-message
    :param out_dict: the dict of results obtained from the parser function

    :returns: True/False if message is an error or warning
    """
    # check special cases:
    # 1. nonco_angle_file not present, but newsosol==False anyways
    if 'NONCO_ANGLES_OUT' in err_msg:
        if 'use_newsosol' in list(out_dict.keys()):
            if out_dict['use_newsosol']:
                return True
            else:
                return False
        else:
            return True

    # default behavior
    if err_cat == 1:
        return True
    else:
        return False<|MERGE_RESOLUTION|>--- conflicted
+++ resolved
@@ -439,17 +439,11 @@
         newsosol = True
     itmp = search_string('<use_Chebychev_solver>=', tmptxt)
     # new style: check for output of runoptions
-<<<<<<< HEAD
     if itmp>=0 :
         if tmptxt[itmp].split()[1][:1].upper()=='T':
             newsosol = True
         if tmptxt[itmp].split()[1][:1].upper()=='F':
             newsosol = False
-=======
-    if itmp >= 0:
-        if tmptxt[itmp].split()[1][:1].upper() == 'T':
-            newsosol = True
->>>>>>> 172019dc
     return newsosol
 
 
