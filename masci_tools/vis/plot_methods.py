# -*- coding: utf-8 -*-
###############################################################################
# Copyright (c), Forschungszentrum Jülich GmbH, IAS-1/PGI-1, Germany.         #
#                All rights reserved.                                         #
# This file is part of the Masci-tools package.                               #
# (Material science tools)                                                    #
#                                                                             #
# The code is hosted on GitHub at https://github.com/judftteam/masci-tools.   #
# For further information on the license, see the LICENSE.txt file.           #
# For further information please visit http://judft.de/.                      #
#                                                                             #
###############################################################################
"""
In this module are plot routines collected to create default plots out of certain
ouput nodes from certain workflows with matplot lib.

Comment: Do not use any aiida methods, otherwise the methods in here can become
tricky to use inside a virtual environment. Make the user extract thing out of
aiida objects before hand or write something on top. Since usually parameter nodes,
or files are plotted, parse a dict or filepath.

Each of the plot_methods can take keyword arguments to modify parameters of the plots
There are keywords that are handled by a special class for defaults. All other arguments
will be passed on to the matplotlib plotting calls

For the definition of the defaults refer to :py:class:`~masci_tools.vis.matplotlib_plotter.MatplotlibPlotter`

"""
# TODO but allow to optional parse information for saving and title,
#  (that user can put pks or structure formulas in there)
# Write/export data to file for all methods

<<<<<<< HEAD
from .matplotlib_plotter import MatplotlibPlotter
from masci_tools.vis import ensure_plotter_consistency
import warnings
import copy
=======
from __future__ import absolute_import
from __future__ import print_function
import re
import os
import typing

>>>>>>> cf7984a6
import numpy as np
import matplotlib.pyplot as plt
from scipy.stats import norm
from pprint import pprint

plot_params = MatplotlibPlotter()

def set_plot_defaults_new(**kwargs):
    plot_params.set_defaults(**kwargs)


def reset_plot_defaults():
    plot_params.reset_defaults()


def show_plot_defaults():
    pprint(plot_params.get_dict())


###############################################################################
################ GLOBAL MODULE VARIABLES setting properties ###################
###############################################################################

# maintain this and set method for them
# convention they are the property ending with '_g'
# TODO: There is prob a better way to do this, gff go with classes,
# currenlty things blow up a bit...

# figure properties
title_fontsize_g = 16
figsize_g = (8, 6)
dpi_g = 80
facecolor_g = 'w'
edgecolor_g = 'k'

# axis properties
alpha_g = 1
axis_linewidth_g = 1.5
use_axis_fromatter_g = False

# plot properties
linewidth_g = 2.0
markersize_g = 4.0

# x, y label
labelfonstsize_g = 15

# ticks
ticklabelsizex_g = 14
ticklabelsizey_g = 14
tick_paramsx_g = {'size': 4.0, 'width': 1.0, 'labelsize': ticklabelsizex_g, 'length': 5, 'labelrotation': 0}
tick_paramsy_g = {'size': 4.0, 'width': 1.0, 'labelsize': ticklabelsizey_g, 'length': 5, 'labelrotation': 0}
ticklabelsizex_minor_g = 0
ticklabelsizey_minor_g = 0
tick_paramsx_minor_g = {'size': 2.0, 'width': 1.0, 'labelsize': ticklabelsizex_minor_g, 'length': 2.5}
tick_paramsy_minor_g = {'size': 2.0, 'width': 1.0, 'labelsize': ticklabelsizey_minor_g, 'length': 2.5}
# legend properties
legend_g = False

# save all plots?
save_plots_g = False  # True
save_format_g = 'png'  #'pdf'
tightlayout_g = False

show_g = True
# write data to file
save_raw_plot_data_g = False
raw_plot_data_format_g = 'txt'
##############


def set_plot_defaults(
        title_fontsize=16,
        linewidth=2.0,
        markersize=4.0,
        labelfonstsize=15,
        ticklabelsize=14,
        ticklabelsize_minor=0,
        axis_linewidth=2.0,
        tick_paramsx={
            'size': 4.0,
            'width': 1.0,
            'labelsize': ticklabelsizex_g,
            'length': 5,
            'labelrotation': 0
        },
        tick_paramsy={
            'size': 4.0,
            'width': 1.0,
            'labelsize': ticklabelsizey_g,
            'length': 5,
            'labelrotation': 0
        },
        tick_paramsx_minor={
            'size': 2.0,
            'width': 1.0,
            'labelsize': ticklabelsizex_minor_g,
            'length': 2.5
        },
        tick_paramsy_minor={
            'size': 2.0,
            'width': 1.0,
            'labelsize': ticklabelsizey_minor_g,
            'length': 2.5
        },
        figsize=(8, 6),
        save_plots=False,  #True,
        save_format='pdf',
        legend=True,
        save_raw_plot_data=False,
        raw_plot_data_format='txt',
        show=True,
        use_axis_fromatter=True,
        **kwargs):
    """
    Try to use this to set some global default values.

    Set some evironment variable with or global variables.
    """
    global linewidth_g, markersize_g, labelfonstsize_g, title_fontsize_g, axis_linewidth_g
    global ticklabelsize_g, tick_paramsx_g, tick_paramsy_g, save_plots_g, save_format_g, legend_g, figsize_g
    global raw_plot_data_format_g, save_raw_plot_data_g, show_g, use_axis_fromatter_g
    global ticklabelsize_minor_g, tick_paramsx_minor_g, tick_paramsy_minor_g

    title_fontsize_g = title_fontsize

    # plot properties
    linewidth_g = linewidth
    markersize_g = markersize
    axis_linewidth_g = axis_linewidth
    use_axis_fromatter_g = use_axis_fromatter

    # x, y label
    labelfonstsize_g = labelfonstsize

    # ticks
    ticklabelsizex_g = ticklabelsize
    ticklabelsizey_g = ticklabelsize
    tick_paramsx_g.update(tick_paramsx)
    tick_paramsy_g.update(tick_paramsy)

    ticklabelsizex_minor_g = ticklabelsize_minor
    tick_paramsx_minor_g.update(tick_paramsx_minor)
    tick_paramsy_minor_g.update(tick_paramsy_minor)

    # save all plots?
    save_plots_g = save_plots
    save_format_g = save_format
    #print markersize_g

    legend_g = legend
    figsize_g = figsize

    #save/export data
    save_raw_plot_data_g = save_raw_plot_data
    raw_plot_data_format_g = raw_plot_data_format

    # TODO generalilze
    # for kwarg in kwargs:
    # set_global(val)

    show_g = show


###############################################################################
########################## general plot routines ##############################
###############################################################################


@ensure_plotter_consistency(plot_params)
def single_scatterplot(ydata,
                       xdata,
                       xlabel,
                       ylabel,
                       title,
                       plot_label='scatterplot',
                       color='k',
                       saveas='scatterplot',
                       axis=None,
                       xerr=None,
                       yerr=None,
                       **kwargs):
    """
    Create a standard scatter plot (this should be flexible enough) to do all the
    basic plots.

    :param xdata: arraylike, data for the x coordinate
    :param ydata: arraylike, data for the y coordinate
    :param xlabel: str, label written on the x axis
    :param ylabel: str, label written on the y axis
    :param title: str, title of the figure
    :param plot_label: str, label for the plot
    :param saveas: str specifying the filename (without file format)
    :param color: str specifying the color of the lines and points
    :param axis: Axes object, if given the plot will be applied to this object
    :param xerr: optional data for errorbar in x-direction
    :param yerr: optional data for errorbar in y-direction

    Kwargs will be passed on to :py:class:`masci_tools.vis.matplotlib_plotter.MatplotlibPlotter`.
    If the arguments are not recognized they are passed on to the matplotlib functions
    (`errorbar` or `fill_between`)
    """
    #DEPRECATION WARNINGS
    if 'plotlabel' in kwargs:
        warnings.warn('Please use plot_label instead of plotlabel', DeprecationWarning)
        plot_label = kwargs.pop('plotlabel')

    if 'scale' in kwargs:
        scale = kwargs.get('scale')
        if isinstance(scale, list):
            warnings.warn("Please provide scale as dict in the form {'x': value, 'y': value2}", DeprecationWarning)
            scale_new = {}
            if scale[0] is not None:
                scale_new['x'] = scale[0]
            if scale[1] is not None:
                scale_new['y'] = scale[1]
            kwargs['scale'] = scale_new

    if 'limits' in kwargs:
        limits = kwargs.get('limits')
        if isinstance(limits, list):
            warnings.warn("Please provide limits as dict in the form {'x': value, 'y': value2}", DeprecationWarning)
            limits_new = {}
            if limits[0] is not None:
                limits_new['x'] = limits[0]
            if limits[1] is not None:
                limits_new['y'] = limits[1]
            kwargs['limits'] = limits_new

    kwargs = plot_params.set_parameters(continue_on_error=True,
                                        return_unprocessed_kwargs=True,
                                        color=color,
                                        plot_label=plot_label,
                                        **kwargs)
    ax = plot_params.prepare_plot(title=title, xlabel=xlabel, ylabel=ylabel, axis=axis)

    #ax.xaxis.set_major_formatter(DateFormatter("%b %y"))
    #if yerr or xerr:
    #    p1 = ax.errorbar(xdata, ydata, linetyp, label=plotlabel, color=color,
    #                 linewidth=linewidth_g, markersize=markersize_g, yerr=yerr, xerr=xerr)
    #else:
    #    p1 = ax.plot(xdata, ydata, linetyp, label=plotlabel, color=color,
    #                 linewidth=linewidth_g, markersize=markersize_g)
    # TODO customizable error bars fmt='o', ecolor='g', capthick=2, ...
    # there the if is prob better...
    plot_kwargs = plot_params.plot_kwargs()
    area_curve = kwargs.pop('area_curve', 0)

    if plot_params['area_plot']:
        p1 = ax.fill_between(xdata, ydata, y2=area_curve, **plot_kwargs, **kwargs)
    else:
        p1 = ax.errorbar(xdata, ydata, yerr=yerr, xerr=xerr, **plot_kwargs, **kwargs)

    plot_params.set_scale(ax)
    plot_params.set_limits(ax)
    plot_params.draw_lines(ax)
    plot_params.save_plot(saveas)

    return ax


@ensure_plotter_consistency(plot_params)
def multiple_scatterplots(ydata,
                          xdata,
                          xlabel,
                          ylabel,
                          title,
                          saveas='mscatterplot',
                          axis=None,
                          xerr=None,
                          yerr=None,
                          **kwargs):
    """
    Create a standard scatter plot with multiple sets of data (this should be flexible enough)
    to do all the basic plots.

    :param xdata: arraylike, data for the x coordinate
    :param ydata: arraylike, data for the y coordinate
    :param xlabel: str, label written on the x axis
    :param ylabel: str, label written on the y axis
    :param title: str, title of the figure
    :param saveas: str specifying the filename (without file format)
    :param axis: Axes object, if given the plot will be applied to this object
    :param xerr: optional data for errorbar in x-direction
    :param yerr: optional data for errorbar in y-direction

    Kwargs will be passed on to :py:class:`masci_tools.vis.matplotlib_plotter.MatplotlibPlotter`.
    If the arguments are not recognized they are passed on to the matplotlib functions
    (`errorbar` or `fill_between`)
    """

    nplots = len(ydata)
    if nplots != len(xdata):  # todo check dimention not len, without moving to special datatype.
        print('ydata and xdata must have the same dimension')
        return

    if not isinstance(ydata[0], (list, np.ndarray)):
        xdata, ydata = [xdata], [ydata]

    plot_params.single_plot = False
    plot_params.num_plots = len(ydata)

    #DEPRECATION WARNINGS
    if 'plot_labels' in kwargs:
        warnings.warn('Please use plot_label instead of plot_labels', DeprecationWarning)
        kwargs['plot_label'] = kwargs.pop('plot_labels')

    if 'colors' in kwargs:
        warnings.warn('Please use color instead of colors', DeprecationWarning)
        kwargs['color'] = kwargs.pop('colors')

    if 'legend_option' in kwargs:
        warnings.warn('Please use legend_options instead of legend_option', DeprecationWarning)
        kwargs['legend_options'] = kwargs.pop('legend_option')

    if 'scale' in kwargs:
        scale = kwargs.get('scale')
        if isinstance(scale, list):
            warnings.warn("Please provide scale as dict in the form {'x': value, 'y': value2}", DeprecationWarning)
            scale_new = {}
            if scale[0] is not None:
                scale_new['x'] = scale[0]
            if scale[1] is not None:
                scale_new['y'] = scale[1]
            kwargs['scale'] = scale_new

    if 'limits' in kwargs:
        limits = kwargs.get('limits')
        if isinstance(limits, list):
            warnings.warn("Please provide limits as dict in the form {'x': value, 'y': value2}", DeprecationWarning)
            limits_new = {}
            if limits[0] is not None:
                limits_new['x'] = limits[0]
            if limits[1] is not None:
                limits_new['y'] = limits[1]
            kwargs['limits'] = limits_new

    if 'xticks' in kwargs:
        xticks = kwargs.get('xticks')
        if isinstance(xticks[0], list):
            warnings.warn('Please provide xticks and xticklabels seperately as two lists', DeprecationWarning)
            kwargs['xticklabels'] = xticks[0]
            kwargs['xticks'] = xticks[1]

    kwargs = plot_params.set_parameters(continue_on_error=True, return_unprocessed_kwargs=True, **kwargs)
    ax = plot_params.prepare_plot(title=title, xlabel=xlabel, ylabel=ylabel, axis=axis)

    # TODO good checks for input and setting of internals before plotting
    # allow all arguments as value then use for all or as lists with the righ length.

    plot_kwargs = plot_params.plot_kwargs()
    area_curve = kwargs.pop('area_curve', None)

    for indx, data in enumerate(zip(xdata, ydata, plot_kwargs)):

        x, y, plot_kw = data

        if isinstance(yerr, list):
            try:
                yerrt = yerr[indx]
            except IndexError:
                yerrt = yerr[0]
        else:
            yerrt = yerr

        if isinstance(xerr, list):
            try:
                xerrt = xerr[indx]
            except IndexError:
                xerrt = xerr[0]
        else:
            xerrt = xerr

        if area_curve is not None:
            if isinstance(area_curve, list):
                try:
                    shift = area_curve[indx]
                except IndexError:
                    shift = area_curve[0]
            else:
                shift = area_curve
        else:
            shift = 0

        if plot_params[('area_plot', indx)]:
            p1 = ax.fill_between(x, y, y2=shift, **plot_kw, **kwargs)
        else:
            p1 = ax.errorbar(x, y, yerr=yerrt, xerr=xerrt, **plot_kw, **kwargs)

    plot_params.set_scale(ax)
    plot_params.set_limits(ax)
    plot_params.draw_lines(ax)
    plot_params.show_legend(ax)
    plot_params.save_plot(saveas)

    return ax


@ensure_plotter_consistency(plot_params)
def multi_scatter_plot(
        xdata,
        ydata,
        sdata,
        xlabel='',
        ylabel='',
        title='',
        linestyle='',  #By default no line
        color='k',  #By default black
        saveas='mscatterplot',
        axis=None,
        **kwargs):
    """
    Create a scatter plot with varying marker size
    Info: x, y and s data must have the same dimensions.

    :param xdata: arraylike, data for the x coordinate
    :param ydata: arraylike, data for the y coordinate
    :param sdata: arraylike, data for the markersizes
    :param xlabel: str, label written on the x axis
    :param ylabel: str, label written on the y axis
    :param title: str, title of the figure
    :param saveas: str specifying the filename (without file format)
    :param axis: Axes object, if given the plot will be applied to this object
    :param xerr: optional data for errorbar in x-direction
    :param yerr: optional data for errorbar in y-direction

    Kwargs will be passed on to :py:class:`masci_tools.vis.matplotlib_plotter.MatplotlibPlotter`.
    If the arguments are not recognized they are passed on to the matplotlib function `scatter`
    """

    nplots = len(ydata)
    if nplots != len(xdata):  # todo check dimention not len, without moving to special datatype.
        print('ydata and xdata must have the same dimension')
        return

    if not isinstance(ydata[0], (list, np.ndarray)):
        xdata, ydata = [xdata], [ydata]

    plot_params.single_plot = False
    plot_params.num_plots = len(ydata)

    #DEPRECATION WARNINGS: label/plot_labels, alpha, limits, scale, legend_option, xticks

    if 'label' in kwargs:
        warnings.warn('Please use plot_label instead of label', DeprecationWarning)
        kwargs['plot_label'] = kwargs.pop('label')

    if 'alpha' in kwargs:
        warnings.warn('Please use plot_alpha instead of alpha', DeprecationWarning)
        kwargs['plot_alpha'] = kwargs.pop('alpha')

    if 'legend_option' in kwargs:
        warnings.warn('Please use legend_options instead of legend_option', DeprecationWarning)
        kwargs['legend_options'] = kwargs.pop('legend_option')

    if 'scale' in kwargs:
        scale = kwargs.get('scale')
        if isinstance(scale, list):
            warnings.warn("Please provide scale as dict in the form {'x': value, 'y': value2}", DeprecationWarning)
            scale_new = {}
            if scale[0] is not None:
                scale_new['x'] = scale[0]
            if scale[1] is not None:
                scale_new['y'] = scale[1]
            kwargs['scale'] = scale_new

    if 'limits' in kwargs:
        limits = kwargs.get('limits')
        if isinstance(limits, list):
            warnings.warn("Please provide limits as dict in the form {'x': value, 'y': value2}", DeprecationWarning)
            limits_new = {}
            if limits[0] is not None:
                limits_new['x'] = limits[0]
            if limits[1] is not None:
                limits_new['y'] = limits[1]
            kwargs['limits'] = limits_new

    if 'xticks' in kwargs:
        xticks = kwargs.get('xticks')
        if isinstance(xticks[0], list):
            warnings.warn('Please provide xticks and xticklabels seperately as two lists', DeprecationWarning)
            kwargs['xticklabels'] = xticks[0]
            kwargs['xticks'] = xticks[1]

    #Override default color None in plotter
    if isinstance(color, list):
        for index, value in enumerate(color):
            if isinstance(value, list):
                color[index] = [c if c is not None else 'k' for c in color[index]]
            elif value is None:
                color[index] = 'k'

    kwargs = plot_params.set_parameters(continue_on_error=True,
                                        return_unprocessed_kwargs=True,
                                        color=color,
                                        area_plot=False,
                                        **kwargs)
    ax = plot_params.prepare_plot(title=title, xlabel=xlabel, ylabel=ylabel, axis=axis)

    plot_kwargs = plot_params.plot_kwargs(ignore='markersize')

    for indx, data in enumerate(zip(xdata, ydata, sdata, plot_kwargs)):

        x, y, size, plot_kw = data

        if size is None:
            size = plot_params['markersize']

        ax.scatter(x, y=y, s=size, **plot_kw)

    plot_params.set_scale(ax)
    plot_params.set_limits(ax)
    plot_params.draw_lines(ax)
    plot_params.show_legend(ax)
    plot_params.save_plot(saveas)

    return ax


@ensure_plotter_consistency(plot_params)
def colormesh_plot(xdata,
                   ydata,
                   cdata,
                   xlabel,
                   ylabel,
                   title,
                   saveas='colormesh',
                   edgecolor='face',
                   axis=None,
                   **kwargs):
    """
    Create plot with pcolormesh

    TODO
    """

    #Set default limits (not setting them leaves empty border)
    limits = kwargs.pop('limits', {})
    if 'x' not in limits:
        limits['x'] = (xdata.min(), xdata.max())
    if 'y' not in limits:
        limits['y'] = (ydata.min(), ydata.max())
    kwargs['limits'] = limits

    plot_params.plot_type = 'colormesh'

    kwargs = plot_params.set_parameters(continue_on_error=True,
                                        return_unprocessed_kwargs=True,
                                        area_plot=False,
                                        edgecolor=edgecolor,
                                        **kwargs)
    ax = plot_params.prepare_plot(title=title, xlabel=xlabel, ylabel=ylabel, axis=axis)

    plot_kwargs = plot_params.plot_kwargs()

    p = ax.pcolormesh(xdata, ydata, cdata, **plot_kwargs, **kwargs)

    plot_params.set_scale(ax)
    plot_params.set_limits(ax)
    plot_params.show_legend(ax)
    plot_params.show_colorbar(ax)
    plot_params.draw_lines(ax)
    plot_params.save_plot(saveas)

    return ax


def waterfall_plot(xdata,
                   ydata,
                   zdata,
                   xlabel,
                   ylabel,
                   zlabel,
                   title,
                   plot_labels,
                   linetyp='o-',
                   legend=legend_g,
                   legend_option={},
                   saveas='mscatterplot',
                   limits=[None, None],
                   scale=[None, None]):  #TODO: convert to new system
    """
    Create a standard waterfall plot (this should be flexible enough) to do all the
    basic plots.
    """
    from mpl_toolkits.mplot3d.axes3d import Axes3D

    nplots = len(ydata)
    if nplots != len(xdata):  # todo check dimention not len, without moving to special datatype.
        print('ydata and xdata must have the same dimension')
        return
    if nplots != len(zdata):  # todo check dimention not len, without moving to special datatype.
        print('ydata and zdata must have the same dimension')
        return

    # TODO allow plotlabels to have different dimension
    pl = []

    fig = plt.figure(num=None, figsize=figsize_g, dpi=dpi_g, facecolor=facecolor_g, edgecolor=edgecolor_g)
    ax = fig.add_subplot(111, projection='3d')
    for axis in ['top', 'bottom', 'left', 'right']:
        ax.spines[axis].set_linewidth(axis_linewidth_g)
    ax.set_title(title, fontsize=title_fontsize_g, alpha=alpha_g, ha='center')
    ax.set_xlabel(xlabel, fontsize=labelfonstsize_g)
    ax.set_ylabel(ylabel, fontsize=labelfonstsize_g)
    ax.yaxis.set_tick_params(size=tick_paramsy_g.get('size', 4.0),
                             width=tick_paramsy_g.get('width', 1.0),
                             labelsize=tick_paramsy_g.get('labelsize', 14),
                             length=tick_paramsy_g.get('length', 5))
    ax.xaxis.set_tick_params(size=tick_paramsx_g.get('size', 4.0),
                             width=tick_paramsx_g.get('width', 1.0),
                             labelsize=tick_paramsx_g.get('labelsize', 14),
                             length=tick_paramsx_g.get('length', 5))

    ax.yaxis.get_major_formatter().set_powerlimits((0, 3))
    ax.yaxis.get_major_formatter().set_useOffset(False)

    for i, data in enumerate(ydata):
        p1 = ax.plot3D(xdata[i],
                       data,
                       zdata[i],
                       linetyp,
                       label=plot_labels[i],
                       linewidth=linewidth_g,
                       markersize=markersize_g)
    if scale:
        if scale[0]:
            ax.set_xscale(scale[0])
        if scale[1]:
            ax.set_yscale(scale[1])

    if limits:
        if limits[0]:
            xmin = limits[0][0]
            xmax = limits[0][1]
            ax.set_xlim(xmin, xmax)
        if limits[1]:
            ymin = limits[1][0]
            ymax = limits[1][1]
            ax.set_ylim(ymin, ymax)

    #TODO legend
    if legend:
        #print legend
        #{anchor, title, fontsize, linewith, borderaxespad}
        # defaults 'anchor' : (0.75, 0.97), 'title' : 'Legend', 'fontsize' : 17, 'linewith' : 1.5, 'borderaxespad' : },
        legends_defaults = {
            'bbox_to_anchor': (0.70, 0.97),
            'fontsize': 12,
            'linewidth': 1.5,
            'borderaxespad': 0,
            'loc': 2,
            'fancybox': True
        }  #'title' : 'Legend',
        loptions = legends_defaults.copy()
        loptions.update(legend_option)
        linewidth = loptions.pop('linewidth', 1.5)
        #title_font_size = loptions.pop('title_font_size', 15)
        leg = plt.legend(
            **loptions
        )  #bbox_to_anchor=loptions['anchor'],loc=loptions['loc'], title=legend_title, borderaxespad=0., fancybox=True)
        leg.get_frame().set_linewidth(linewidth)
        #leg.get_title().set_fontsize(title_font_size) #legend 'Title' fontsize
    if save_plots_g:
        savefilename = '{}.{}'.format(saveas, save_format_g)
        print(('save plot to: {}'.format(savefilename)))
        plt.savefig(savefilename, format=save_format_g, transparent=True)
    elif show_g:
        plt.show()
    else:
        pass


@ensure_plotter_consistency(plot_params)
def multiplot_moved(ydata, xdata, xlabel, ylabel, title, scale_move=1.0, min_add=0, saveas='mscatterplot', **kwargs):
    """
    Plots all the scater plots above each other. It adds an arbitray offset to the ydata to do this and
    calls multi scatter plot. Therefore you might not want to show the yaxis ticks

    :param xdata: arraylike, data for the x coordinate
    :param ydata: arraylike, data for the y coordinate
    :param xlabel: str, label written on the x axis
    :param ylabel: str, label written on the y axis
    :param title: str, title of the figure
    :param scale_move: float, max*scale_move determines size of the shift
    :param min_add: float, minimum shift
    :param saveas: str specifying the filename (without file format)

    Kwargs are passed on to the :py:func:`multiple_scatterplots()` call
    """

    if 'yticks' not in kwargs:
        kwargs['yticks'] = []
    if 'yticklabels' not in kwargs:
        kwargs['yticklabels'] = []

    ydatanew = []
    shifts = []

    ymax = 0
    for data in ydata:
        ydatanew.append(np.array(data) + ymax)
        shifts.append(ymax)
        ymax = ymax + max(data) * scale_move + min_add

    ax = multiple_scatterplots(ydatanew, xdata, xlabel, ylabel, title, saveas=saveas, area_curve=shifts, **kwargs)

    return ax


@ensure_plotter_consistency(plot_params)
def histogram(xdata,
              density=False,
              histtype='bar',
              align='mid',
              orientation='vertical',
              log=False,
              axis=None,
              title='hist',
              xlabel='bins',
              ylabel='counts',
              saveas='histogram',
              return_hist_output=False,
              **kwargs):
    """
    Create a standard looking histogram

    :param xdata: arraylike, Data for the histogram
    :param density: bool, if True the histogram is normed and a normal distribution is plotted with
                    the same mu and sigma as the data
    :param histtype: str, type of the histogram
    :param align: str, defines where the bars for the bins are aligned
    :param orientation: str, is the histogram vertical or horizontal
    :param log: bool, if True a logarithmic scale is used for the counts
    :param axis: Axes object where to add the plot
    :param title: str, Title of the plot
    :param xlabel: str, label for the x-axis
    :param ylabel: str, label for the y-axis
    :param saveas: str, filename for the saved plot
    :param return_hist_output: bool, if True the data output from hist will be returned

    Kwargs will be passed on to :py:class:`masci_tools.vis.matplotlib_plotter.MatplotlibPlotter`.
    If the arguments are not recognized they are passed on to the matplotlib function `hist`
    """

    plot_params.plot_type = 'histogram'

    if 'label' in kwargs:
        warnings.warn('Please use plot_label instead of label', DeprecationWarning)
        kwargs['plot_label'] = kwargs.pop('label')

    if 'legend_option' in kwargs:
        warnings.warn('Please use legend_options instead of legend_option', DeprecationWarning)
        kwargs['legend_options'] = kwargs.pop('legend_option')

    if 'limits' in kwargs:
        limits = kwargs.get('limits')
        if isinstance(limits, list):
            warnings.warn("Please provide limits as dict in the form {'x': value, 'y': value2}", DeprecationWarning)
            limits_new = {}
            if limits[0] is not None:
                limits_new['x'] = limits[0]
            if limits[1] is not None:
                limits_new['y'] = limits[1]
            kwargs['limits'] = limits_new

    kwargs = plot_params.set_parameters(continue_on_error=True,
                                        return_unprocessed_kwargs=True,
                                        set_powerlimits=not log,
                                        area_plot=False,
                                        **kwargs)

    if orientation == 'horizontal':
        if xlabel == 'bins' and ylabel == 'counts':
            xlabel, ylabel = ylabel, xlabel

    ax = plot_params.prepare_plot(title=title, xlabel=xlabel, ylabel=ylabel, axis=axis, minor=True)

    plot_kwargs = plot_params.plot_kwargs()
    n, bins, patches = ax.hist(xdata,
                               density=density,
                               histtype=histtype,
                               align=align,
                               orientation=orientation,
                               log=log,
                               **plot_kwargs,
                               **kwargs)

    if density:
        mu = np.mean(xdata)
        sigma = np.std(xdata)
        y = norm.pdf(bins, mu, sigma)
        if orientation == 'horizontal':
            b = ax.plot(y, bins, '--')
        else:
            b = ax.plot(bins, y, '--')

    plot_params.set_limits(ax)
    plot_params.draw_lines(ax)
    plot_params.show_legend(ax)
    plot_params.save_plot(saveas)

    if return_hist_output:
        return ax, n, bins, patches
    else:
        return ax


# todo remove default histogramm, replace it in all code by histogramm
def default_histogram(*args, **kwargs):
    """
    Create a standard looking histogram (DEPRECATED)
    """

    warnings.warn('Use histogram instead of default_histogram', DeprecationWarning)

    res = histogram(*args, **kwargs)

    return res


@ensure_plotter_consistency(plot_params)
def barchart(ydata,
             xdata,
             width=0.35,
             xlabel='x',
             ylabel='y',
             title='',
             bottom=None,
             saveas='barchart',
             axis=None,
             xerr=None,
             yerr=None,
             linewidth=None,
             **kwargs):
    """
    Create a standard bar chart plot (this should be flexible enough) to do all the
    basic bar chart plots.
    Has to be overworked, was quickly adjusted from scatterplots, some things not used or not needed

    TODO: docstring, grouped barchart (meaing not stacked)
    """

    nplots = len(ydata)
    if nplots != len(xdata):  # todo check dimention not len, without moving to special datatype.
        print('ydata and xdata must have the same dimension')
        return

    if not isinstance(ydata[0], (list, np.ndarray)):
        xdata, ydata = [xdata], [ydata]

    plot_params.single_plot = False
    plot_params.num_plots = len(ydata)
    plot_params.plot_type = 'histogram'

    #DEPRECATION WARNINGS
    if 'plot_labels' in kwargs:
        warnings.warn('Please use plot_label instead of plot_labels', DeprecationWarning)
        kwargs['plot_label'] = kwargs.pop('plot_labels')

    if 'colors' in kwargs:
        warnings.warn('Please use color instead of colors', DeprecationWarning)
        kwargs['color'] = kwargs.pop('colors')

    if 'legend_option' in kwargs:
        warnings.warn('Please use legend_options instead of legend_option', DeprecationWarning)
        kwargs['legend_options'] = kwargs.pop('legend_option')

    if 'scale' in kwargs:
        scale = kwargs.get('scale')
        if isinstance(scale, list):
            warnings.warn("Please provide scale as dict in the form {'x': value, 'y': value2}", DeprecationWarning)
            scale_new = {}
            if scale[0] is not None:
                scale_new['x'] = scale[0]
            if scale[1] is not None:
                scale_new['y'] = scale[1]
            kwargs['scale'] = scale_new

    if 'limits' in kwargs:
        limits = kwargs.get('limits')
        if isinstance(limits, list):
            warnings.warn("Please provide limits as dict in the form {'x': value, 'y': value2}", DeprecationWarning)
            limits_new = {}
            if limits[0] is not None:
                limits_new['x'] = limits[0]
            if limits[1] is not None:
                limits_new['y'] = limits[1]
            kwargs['limits'] = limits_new

    if 'xticks' in kwargs:
        xticks = kwargs.get('xticks')
        if isinstance(xticks[0], list):
            warnings.warn('Please provide xticks and xticklabels seperately as two lists', DeprecationWarning)
            kwargs['xticklabels'] = xticks[0]
            kwargs['xticks'] = xticks[1]

    kwargs = plot_params.set_parameters(continue_on_error=True,
                                        return_unprocessed_kwargs=True,
                                        linewidth=linewidth,
                                        **kwargs)
    ax = plot_params.prepare_plot(title=title, xlabel=xlabel, ylabel=ylabel, axis=axis)

    # TODO good checks for input and setting of internals before plotting
    # allow all arguments as value then use for all or as lists with the righ length.
    if bottom:
        datab = bottom
    else:
        datab = np.zeros(len(ydata[0]))

    plot_kwargs = plot_params.plot_kwargs()

    for indx, data in enumerate(zip(xdata, ydata, plot_kwargs)):

        x, y, plot_kw = data

        if isinstance(yerr, list):
            try:
                yerrt = yerr[indx]
            except KeyError:
                yerrt = yerr[0]
        else:
            yerrt = yerr

        if isinstance(xerr, list):
            try:
                xerrt = xerr[indx]
            except KeyError:
                xerrt = xerr[0]
        else:
            xerrt = xerr

        p1 = ax.bar(x, y, width, bottom=datab, **plot_kw, **kwargs)

        datab = datab + np.array(y)

    plot_params.set_scale(ax)
    plot_params.set_limits(ax)
    plot_params.draw_lines(ax)
    plot_params.show_legend(ax)
    plot_params.save_plot(saveas)

    return ax


@ensure_plotter_consistency(plot_params)
def multiaxis_scatterplot(xdata,
                          ydata,
                          axes_loc,
                          xlabel,
                          ylabel,
                          title,
                          num_cols=1,
                          num_rows=1,
                          saveas='mscatterplot',
                          **kwargs):
    """
    Create a scatter plot with multiple axes.

    :param xdata: list of arraylikes, passed on to the plotting functions for each axis (x-axis)
    :param ydata: list of arraylikes, passed on to the plotting functions for each axis (y-axis)
    :param axes_loc: list of tuples of two integers, location of each axis
    :param xlabel: str or list of str, labels for the x axis
    :param ylabel: str or list of str, labels for the y-axis
    :param title: str or list of str, titles for the subplots
    :param num_rows: int, how many rows of axis are created
    :param num_cols: int, how many columns of axis are created
    :param saveas: str filename of the saved file

    Special Kwargs:
        :param subplot_params: dict with integer keys, can contain all valid kwargs for :py:func:`multiple_scatterplots()`
                               with the integer key denoting to which subplot the changes are applied
        :param axes_kwargs: dict with integer keys, additional arguments to pass on to `subplot2grid` for the creation
                            of each axis (e.g colspan, rowspan)

    Other Kwargs will be passed on to all :py:func:`multiple_scatterplots()` calls
    (If they are not overwritten by parameters in `subplot_params`).
    """

    #convert parameters to list of parameters for subplots
    subplot_params = kwargs.pop('subplot_params', {})
    axes_kwargs = kwargs.pop('axes_kwargs', {})

    param_list = [None] * len(axes_loc)
    for indx, val in enumerate(param_list):
        if indx in subplot_params:
            param_list[indx] = subplot_params[indx]
        else:
            param_list[indx] = {}

        if indx in axes_kwargs:
            param_list[indx]['axes_kwargs'] = axes_kwargs[indx]

        if not isinstance(xlabel, list):
            param_list[indx]['xlabel'] = xlabel
        else:
            param_list[indx]['xlabel'] = xlabel[indx]

        if not isinstance(ylabel, list):
            param_list[indx]['ylabel'] = ylabel
        else:
            param_list[indx]['ylabel'] = ylabel[indx]

        if not isinstance(title, list):
            param_list[indx]['title'] = title
        else:
            param_list[indx]['title'] = title[indx]

    general_keys = set(plot_params['figure_kwargs']) | {'show', 'save_plots'}
    general_info = {key: val for key, val in kwargs.items() if key in general_keys}
    kwargs = {key: val for key, val in kwargs.items() if key not in general_keys}

    plot_params.set_parameters(**general_info)

    #figsize is automatically scaled with the shape of the plot
    plot_shape = (num_rows, num_cols)
    plot_params['figure_kwargs'] = {
        'figsize': ([plot_shape[indx] * size for indx, size in enumerate(plot_params['figure_kwargs']['figsize'])])
    }

    plt.figure(**plot_params['figure_kwargs'])

    axis = []
    for indx, subplot_data in enumerate(zip(axes_loc, xdata, ydata, param_list)):

        location, x, y, params = subplot_data

        subplot_kwargs = copy.deepcopy(kwargs)
        subplot_kwargs.update(params)

        ax = plt.subplot2grid(plot_shape, location, **subplot_kwargs.pop('axes_kwargs', {}))
        ax = multiple_scatterplots(y, x, axis=ax, **subplot_kwargs, save_plots=False, show=False)

        axis.append(ax)

    plot_params.set_parameters(**general_info)
    plot_params.save_plot(saveas)

    return axis


###############################################################################
########################## special plot routines ##############################
###############################################################################


def plot_convex_hull2d(hull,
                       title='Convex Hull',
                       xlabel='Atomic Procentage',
                       ylabel='Formation energy / atom [eV]',
                       linestyle='-',
                       marker='o',
                       legend=legend_g,
                       legend_option={},
                       saveas='convex_hull',
                       limits=[None, None],
                       scale=[None, None],
                       axis=None,
                       color='k',
                       color_line='k',
                       linewidth=linewidth_g,
                       markersize=markersize_g,
                       marker_hull='o',
                       markersize_hull=markersize_g,
                       **kwargs):
    """
    Plot method for a 2d convex hull diagramm

    :param hull: pyhull.Convexhull #scipy.spatial.ConvexHull
    """

    #Define function wide custom parameters
    #plot_params.add_parameter('marker_hull', default_from='marker')
    #plot_params.add_parameter('markersize_hull', default_from='markersize')
    #plot_params.add_parameter('color_line', default_from='color')

    #TODO: the upper lines, part of the hull should not be connected/plottet
    if axis:
        ax = axis
    else:
        fig = plt.figure(num=None, figsize=figsize_g, dpi=dpi_g, facecolor=facecolor_g, edgecolor=edgecolor_g)
        ax = fig.add_subplot(111)

    for axis in ['top', 'bottom', 'left', 'right']:
        ax.spines[axis].set_linewidth(axis_linewidth_g)
    ax.set_title(title, fontsize=title_fontsize_g, alpha=alpha_g, ha='center')
    ax.set_xlabel(xlabel, fontsize=labelfonstsize_g)
    ax.set_ylabel(ylabel, fontsize=labelfonstsize_g)
    ax.yaxis.set_tick_params(size=tick_paramsy_g.get('size', 4.0),
                             width=tick_paramsy_g.get('width', 1.0),
                             labelsize=tick_paramsy_g.get('labelsize', 14),
                             length=tick_paramsy_g.get('length', 5))
    ax.xaxis.set_tick_params(size=tick_paramsx_g.get('size', 4.0),
                             width=tick_paramsx_g.get('width', 1.0),
                             labelsize=tick_paramsx_g.get('labelsize', 14),
                             length=tick_paramsx_g.get('length', 5))
    #ax.yaxis.get_major_formatter().set_powerlimits((0, 3))
    ax.yaxis.get_major_formatter().set_useOffset(False)

    points = hull.points

    a = ax.plot(points[:, 0], points[:, 1], marker=marker, markersize=markersize, linestyle='', color=color, **kwargs)
    for simplex in hull.simplices:
        # TODO leave out some lines, the ones about [0,0 -1,0]
        data = simplex.coords
        ax.plot(data[:, 0],
                data[:, 1],
                linestyle=linestyle,
                color=color_line,
                linewidth=linewidth,
                markersize=markersize,
                **kwargs)
        ax.plot(data[:, 0],
                data[:, 1],
                linestyle='',
                color=color,
                markersize=markersize_hull,
                marker=marker_hull,
                **kwargs)
        # this section is from scipy.spatial.Convexhull interface
        #ax.plot(points[simplex, 0], points[simplex, 1], linestyle=linestyle,
        #        color=color_line, linewidth=linewidth, markersize=markersize, **kwargs)
        #ax.plot(points[simplex, 0], points[simplex, 1], linestyle='',
        #        color=color, markersize=markersize_hull, marker=marker_hull, **kwargs)

    if limits:
        if limits[0]:
            xmin = limits[0][0]
            xmax = limits[0][1]
            ax.set_xlim(xmin, xmax)
        if limits[1]:
            ymin = limits[1][0]
            ymax = limits[1][1]
            ax.set_ylim(ymin, ymax)
    #ax1.set_ylim(-0.5, 0.5)
    #plt.plot(points[hull.vertices[0],0], points[hull.vertices[0],1], 'r--', lw=2)
    #plt.plot(points[hull.vertices[2:],0], points[hull.vertices[2:],1], 'r--', lw=2)
    if save_plots_g:
        savefilename = '{}.{}'.format(saveas, save_format_g)
        print(('save plot to: {}'.format(savefilename)))
        plt.savefig(savefilename, format=save_format_g, transparent=True)
    elif show_g:
        plt.show()
    else:
        pass
    return ax


@ensure_plotter_consistency(plot_params)
def plot_residuen(xdata,
                  fitdata,
                  realdata,
                  errors=None,
                  xlabel=r'Energy [eV]',
                  ylabel=r'cts/s [arb]',
                  title=r'Residuen',
                  saveas='residuen',
                  hist=True,
                  return_residuen_data=True,
                  **kwargs):
    """
    Calculates and plots the residuen for given xdata fit results and the real data.

    If hist=True also the normed residual distribution is ploted with a normal distribution.

    :param xdata: arraylike data for the x-coordinate
    :param fitdata: arraylike fitted data for the y-coordinate
    :param realdata: arraylike data to plot residuen against the fit
    :param errors: dict, can be used to provide errordata for the x and y direction
    :param xlabel: str, label for the x-axis
    :param ylabel: str, label for the y-axis
    :param title: str, title for the plot
    :param saveas: str, filename for the saved plot
    :param hist: bool, if True a normed residual distribution is ploted with a normal distribution.
    :param return_residuen_data: bool, if True in addition to the produced axis object also
                                 the residuen data is returned

    Special Kwargs:
        :param hist_kwargs: dict, these arguments will be passed on to the
                            :py:func:`histogram()` call (if hist=True)

    Other Kwargs will be passed on to all :py:func:`single_scatterplot()` call
    """

    if errors is None:
        errors = {}

    ydata = realdata - fitdata
    hist_kwargs = kwargs.pop('hist_kwargs', {})

    general_keys = set(plot_params['figure_kwargs']) | {'show', 'save_plots'}
    general_info = {key: val for key, val in kwargs.items() if key in general_keys}
    kwargs = {key: val for key, val in kwargs.items() if key not in general_keys}
    plot_params.set_parameters(**general_info)

    if hist:
        figsize = plot_params['figure_kwargs']['figsize']
        #figsize is automatically scaled with the shape of the plot
        plot_params['figure_kwargs'] = {'figsize': (figsize[0] * 2, figsize[1])}

    plt.figure(**plot_params['figure_kwargs'])

    if hist:
        ax1 = plt.subplot2grid((1, 2), (0, 0))
        ax2 = plt.subplot2grid((1, 2), (0, 1), sharey=ax1)
        axes = [ax1, ax2]
    else:
        ax1 = plt.subplot2grid((1, 1), (0, 0))
        axes = ax1

    ax1 = single_scatterplot(ydata,
                             xdata,
                             xlabel,
                             ylabel,
                             title,
                             axis=ax1,
                             show=False,
                             save_plots=False,
                             xerr=errors.get('x', None),
                             yerr=errors.get('y', None),
                             **kwargs)

    if hist:
        ax2 = histogram(ydata,
                        bins=20,
                        axis=ax2,
                        orientation='horizontal',
                        title='Residuen distribution',
                        density=True,
                        show=False,
                        save_plots=False,
                        **hist_kwargs)

    plot_params.set_parameters(**general_info)
    plot_params.save_plot(saveas)

    if return_residuen_data:
        return axes, ydata
    else:
        return axes


@ensure_plotter_consistency(plot_params)
def plot_convergence_results(distance,
                             total_energy,
                             iteration,
                             saveas1='t_energy_convergence',
                             axis1=None,
                             saveas2='distance_convergence',
                             axis2=None,
                             **kwargs):
    """
    Plot the total energy versus the scf iteration
    and plot the distance of the density versus iterations.

    :param distance: array of distances
    :param total_energy: array of total energies
    :param iteration: array for the number of iterations
    :param saveas1: str, filename for the energy convergence plot
    :param axis1: Axes object for the energy convergence plot
    :param saveas2: str, filename for the distance plot
    :param axis2: Axes object for the distance plot

    Other Kwargs will be passed on to all :py:func:`single_scatterplot()` calls
    """
    xlabel = r'Iteration'
    ylabel1 = r'Total energy difference [Htr]'
    ylabel2 = r'Distance [me/bohr^3]'
    title1 = r'Total energy difference over scf-Iterations'
    #title2 = r'Distance over scf-Iterations'
    title2 = r'Convergence (log)'
    # since we make a log plot of the total_energy make sure to plot the absolute total energy
    total_energy_abs_diff = []
    for en0, en1 in zip(total_energy[:-1], total_energy[1:]):
        total_energy_abs_diff.append(abs(en1 - en0))
    #saveas3 ='t_energy_convergence2'

    p1 = single_scatterplot(total_energy_abs_diff,
                            iteration[1:],
                            xlabel,
                            ylabel1,
                            title1,
                            plot_label='delta total energy',
                            saveas=saveas1,
                            scale={'y': 'log'},
                            axis=axis1,
                            **kwargs)
    #single_scatterplot(total_energy, iteration, xlabel, ylabel1, title1, plotlabel='total energy', saveas=saveas3)
    p2 = single_scatterplot(distance,
                            iteration,
                            xlabel,
                            ylabel2,
                            title2,
                            plot_label='distance',
                            saveas=saveas2,
                            scale={'y': 'log'},
                            axis=axis2,
                            **kwargs)

    return p1, p2


@ensure_plotter_consistency(plot_params)
def plot_convergence_results_m(distances,
                               total_energies,
                               iterations,
                               modes,
                               saveas1='t_energy_convergence',
                               saveas2='distance_convergence',
                               axis1=None,
                               axis2=None,
                               **kwargs):
    """
    Plot the total energy versus the scf iteration
    and plot the distance of the density versus iterations.
    """
    xlabel = r'Iteration'
    ylabel1 = r'Total energy difference [Htr]'
    ylabel2 = r'Distance [me/bohr^3]'
    title1 = r'Total energy difference over scf-Iterations'
    #title2 = r'Distance over scf-Iterations'
    title2 = r'Convergence (log)'

    if 'plot_labels' in kwargs:
        warnings.warn('Please use plot_label instead of plot_labels', DeprecationWarning)
        kwargs['plot_label'] = kwargs.pop('plot_labels')

    iterations1 = []
    plot_labels1 = []
    plot_labels2 = []

    # since we make a log plot of the total_energy make sure to plot the absolute total energy
    total_energy_abs_diffs = []
    for i, total_energy in enumerate(total_energies):
        iterations1.append(iterations[i][1:])
        total_energy_abs_diff = []
        for en0, en1 in zip(total_energy[:-1], total_energy[1:]):
            total_energy_abs_diff.append(abs(en1 - en0))
        total_energy_abs_diffs.append(total_energy_abs_diff)
        plot_labels1.append('delta total energy {}'.format(i))
        plot_labels2.append('distance {}'.format(i))
    #saveas3 ='t_energy_convergence2'
    if 'plot_label' in kwargs:
        plot_label = plot_params.convert_to_complete_list(kwargs.pop('plot_label'),
                                                          single_plot=False,
                                                          num_plots=len(plot_labels1),
                                                          key='plot_label')
        plot_labels1 = [label if label is not None else plot_labels1[indx] for indx, label in enumerate(plot_label)]
        plot_labels2 = [label if label is not None else plot_labels2[indx] for indx, label in enumerate(plot_label)]

    p1 = multiple_scatterplots(total_energy_abs_diffs,
                               iterations1,
                               xlabel,
                               ylabel1,
                               title1,
                               plot_label=plot_labels1,
                               saveas=saveas1,
                               scale={'y': 'log'},
                               axis=axis1,
                               **kwargs)
    for i, mode in enumerate(modes):
        if mode == 'force':
            iterations[i].pop()
            print('Drop the last iteration because there was no charge distance, mode=force')

    p2 = multiple_scatterplots(distances,
                               iterations,
                               xlabel,
                               ylabel2,
                               title2,
                               plot_label=plot_labels2,
                               saveas=saveas2,
                               scale={'y': 'log'},
                               axis=axis2,
                               **kwargs)

    return p1, p2


def plot_lattice_constant(Total_energy,
                          scaling,
                          fit_y=None,
                          relative=True,
                          ref_const=None,
                          multi=False,
                          plotlables=[r'simulation data', r'fit results'],
                          title=r'Equation of states',
                          saveas='Lattice_constant',
                          axis=None,
                          show=True,
                          **kwags):
    """
    Plot a lattice constant versus Total energy
    Plot also the fit.
    On the x axis is the scaling, it

    params: Total_energy, list with floats, or list of lists of floats
    params: scaling, list with floats, or list of lists of floats
    params: fit_y, list with floats, evaluated fit, or list of lists of floats
    params: relative = True, (optional), scaling factor given, or lattice constants given?
    params: ref_const = None, (optional), float, or list of floats, lattice constant for scaling 1.0
    params: multi = False, (optional), bool, multiple plots?
    params: plotlables, list of strings, for lableling of the plots.
    params: title

    """
    # TODO: make box which shows fit results. (fit resuls have to be past)
    # TODO: multiple plots in one use mulit_scatter_plot for this...

    #print markersize_g
    if relative:
        if ref_const:
            xlabel = r'Relative Volume [a/{}$\AA$]'.format(ref_const)
        else:
            xlabel = r'Relative Volume'
    else:
        xlabel = r'Volume [$\AA$]'

    if axis:
        ax = axis
    else:
        fig = plt.figure(num=None, figsize=figsize_g, dpi=dpi_g, facecolor=facecolor_g, edgecolor=edgecolor_g)
        ax = fig.add_subplot(111)
    for axis in ['top', 'bottom', 'left', 'right']:
        ax.spines[axis].set_linewidth(axis_linewidth_g)
    ax.set_title(title, fontsize=title_fontsize_g, alpha=alpha_g, ha='center')
    ax.set_xlabel(xlabel, fontsize=labelfonstsize_g)
    ax.set_ylabel(r'Total energy [eV]', fontsize=labelfonstsize_g)
    ax.yaxis.set_tick_params(size=tick_paramsy_g.get('size', 4.0),
                             width=tick_paramsy_g.get('width', 1.0),
                             labelsize=tick_paramsy_g.get('labelsize', 14),
                             length=tick_paramsy_g.get('length', 5))
    ax.xaxis.set_tick_params(size=tick_paramsx_g.get('size', 4.0),
                             width=tick_paramsx_g.get('width', 1.0),
                             labelsize=tick_paramsx_g.get('labelsize', 14),
                             length=tick_paramsx_g.get('length', 5))
    ax.yaxis.get_major_formatter().set_powerlimits((0, 3))
    ax.yaxis.get_major_formatter().set_useOffset(False)
    if multi:
        # TODO test if dim of total_e = dim of scaling, dim plot lables...
        # or parse on scaling?
        ax.set_ylabel(r'Total energy norm[0] [eV]', fontsize=labelfonstsize_g)

        for i, scale in enumerate(scaling):
            #print i
            p1 = plt.plot(scale,
                          Total_energy[i],
                          'o-',
                          label=plotlables[2 * i],
                          linewidth=linewidth_g,
                          markersize=markersize_g)
            if fit_y:
                p2 = plt.plot(scale,
                              fit_y[i],
                              's-',
                              label=plotlables[2 * i + 1],
                              linewidth=linewidth_g,
                              markersize=markersize_g)
    else:
        p1 = plt.plot(scaling, Total_energy, 'o-', label=plotlables[0], linewidth=linewidth_g, markersize=markersize_g)
        if fit_y:
            p2 = plt.plot(scaling, fit_y, r'-', label=plotlables[1], linewidth=linewidth_g, markersize=markersize_g)
    if legend_g:
        plt.legend(bbox_to_anchor=(0.85, 1), loc=2, borderaxespad=0., fancybox=True)
        plt.legend(loc='best', borderaxespad=0., fancybox=True)  #, framealpha=0.5) #loc='upper right')
        #lg = plt.legend(bbox_to_anchor=(0.76, 0.400), loc=2, borderaxespad=0., borderpad=1, fancybox=True, title =r'K-pts in $\bf{k_{x,y,z}}$',fontsize=14)#loc='best', fancybox=True) #, framealpha=0.5) #loc='upper right')
        #lg.get_frame().set_linewidth(2.0)
        #lg.get_title().set_fontsize('16') #legend 'Title' fontsize

    #print save_plots_g
    if save_plots_g:
        # TODO override or not, better title?
        savefilename = '{}.{}'.format(saveas, save_format_g)
        print(('save plot to: {}'.format(savefilename)))
        plt.savefig(savefilename, format=save_format_g, transparent=True)
    if show:
        plt.show()

    return ax


def plot_relaxation_results():
    """
    Plot from the result node of a relaxation workflow,
    All forces of every atom type versus relaxation cycle.
    Average force of all atom types versus relaxation cycle.
    Absolut relaxation in Angstroem of every atom type.
    Relative realxation of every atom type to a reference structure.
    (if none given use the structure from first relaxation cycle as reference)
    """
    pass


def plot_dos(path_to_dosfile,
             only_total=False,
             saveas=r'dos_plot',
             title=r'Density of states',
             linestyle='-',
             marker=None,
             legend=legend_g,
             limits=[None, None]):
    """
    Plot the total density of states from a FLEUR DOS.1 file

    params:
    """
    doses = []
    energies = []
    #dosmt_total = np.zeros(nData, "d")
    #totaldos = np.zeros(nData, "d")

    #read data from file
    datafile = path_to_dosfile  #'DOS.1'
    data = np.loadtxt(datafile, skiprows=0)

    energy = data[..., 0]
    totaldos = data[:, 1]
    interstitialdos = data[:, 2]
    dosmt_total = totaldos - interstitialdos

    doses = [totaldos, interstitialdos, dosmt_total]
    energies = [energy, energy, energy]
    #xlabel = r'E - E$_F$ [eV]'
    xlabel = r'Energy [eV]'
    ylabel = r'DOS [eV$^{-1}$]'

    if only_total:
        single_scatterplot(totaldos,
                           energy,
                           xlabel,
                           ylabel,
                           title,
                           plotlabel='total dos',
                           linestyle=linestyle,
                           marker=marker,
                           limits=limits,
                           saveas=saveas)
    else:
        multiple_scatterplots(doses,
                              energies,
                              xlabel,
                              ylabel,
                              title,
                              plot_labels=['Total', 'Interstitial', 'Muffin-Tin'],
                              linestyle=linestyle,
                              marker=marker,
                              legend=legend,
                              limits=limits,
                              saveas=saveas)


def plot_dos_total_atom_resolved():
    """
    Plot the density of states from a FLEUR DOS.1 file

    params:
    """
    pass


def plot_dos_total_l_resolved():
    """
    Plot the density of states from a FLEUR DOS.1 file

    params:
    """
    pass


def plot_dos_atom_resolved():
    """
    Plot the density of states from a FLEUR DOS.1 file

    params:
    """
    pass


def plot_spin_dos():
    """
    Plot a spin density of states from FLEUR DOS.1, DOS.2 files together in one
    plot.

    params:
    """
    pass


def plot_bands(path_to_bands_file,
               kpath,
               title='Bandstructure',
               plotlabel='bands',
               linetyp='o',
               limits=[None, None],
               saveas='bandstructure',
               color='k'):
    r"""
    Plot a band structure from a bands.1 file from FLEUR
    params: kpath: dict: {r"$\Gamma$": 0.00000, r"$H$" : 1.04590, r"$N$" : 1.78546, r"$P$": 2.30841, r"$\Gamma$" : 3.21419, r"$N$" 3.95375 }

    """

    xpos = list(kpath.values())
    xNames = list(kpath.keys())
    data = np.loadtxt(path_to_bands_file, skiprows=0)
    xdata = data[..., 0]
    ydata = data[..., 1]
    xmin = min(xdata) - 0.01
    xmax = max(xdata) + 0.01
    ymin = 0
    ymax = max(ydata)
    xlabel = ''
    ylabel = r'$E - E_F$ [eV]'
    fig = plt.figure(num=None, figsize=figsize_g, dpi=dpi_g, facecolor=facecolor_g, edgecolor=edgecolor_g)
    ax = fig.add_subplot(111)
    for axis in ['top', 'bottom', 'left', 'right']:
        ax.spines[axis].set_linewidth(axis_linewidth_g)

    plt.xticks(xpos, xNames)
    ax.set_title(title, fontsize=title_fontsize_g, alpha=alpha_g, ha='center')
    ax.set_xlabel(xlabel, fontsize=labelfonstsize_g)
    ax.set_ylabel(ylabel, fontsize=labelfonstsize_g)
    ax.yaxis.set_tick_params(size=tick_paramsy_g.get('size', 4.0),
                             width=tick_paramsy_g.get('width', 1.0),
                             labelsize=tick_paramsy_g.get('labelsize', 14),
                             length=tick_paramsy_g.get('length', 5))
    ax.xaxis.set_tick_params(size=tick_paramsx_g.get('size', 4.0),
                             width=tick_paramsx_g.get('width', 1.0),
                             labelsize=tick_paramsx_g.get('labelsize', 14),
                             length=tick_paramsx_g.get('length', 5))
    ax.yaxis.get_major_formatter().set_powerlimits((0, 3))
    ax.yaxis.get_major_formatter().set_useOffset(False)
    p1 = plt.plot(xdata, ydata, linetyp, label=plotlabel, color=color, linewidth=linewidth_g, markersize=markersize_g)

    if limits:
        if limits[0]:
            xmin = limits[0][0]
            xmax = limits[0][1]
            plt.xlim(xmin, xmax)
        if limits[1]:
            ymin = limits[1][0]
            ymax = limits[1][1]
            plt.ylim(ymin, ymax)
    for i in xpos:
        plt.axvline(x=i, ymin=ymin, ymax=ymax, linewidth=1, color='k')

    if save_plots_g:
        savefilename = '{}.{}'.format(saveas, save_format_g)
        print(('save plot to: {}'.format(savefilename)))
        plt.savefig(savefilename, format=save_format_g, transparent=True)
    else:
        plt.show()


def plot_certain_bands():
    """
    Plot only certain bands from a bands.1 file from FLEUR
    """
    pass


def plot_bands_and_dos():
    """
    PLot a Bandstructure with a density of states on the right side.
    """
    pass


def plot_corelevels(coreleveldict, compound=''):
    """
    Ploting function to visualize corelevels and corelevel shifts
    """

    for elem, corelevel_dict in coreleveldict.items():
        # one plot for each element
        plot_one_element_corelv(corelevel_dict, elem, compound=compound)


def plot_one_element_corelv(corelevel_dict, element, compound=''):
    """
    This routine creates a plot which visualizes all the binding energies of one
    element (and currenlty one corelevel) for different atomtypes.

    example:
        corelevels = {'W' : {'4f7/2' : [123, 123.3, 123.4 ,123.1], '4f5/2' : [103, 103.3, 103.4, 103.1]}, 'Be' : {'1s': [118, 118.2, 118.4, 118.1, 118.3]}}

    """
    corelevels_names = []
    xdata_all = []
    ydata_all = []

    for corelevel, corelevel_list in corelevel_dict.items():
        #print corelevel
        n_atom = len(corelevel_list)
        x_axis = list(range(0, n_atom, 1))
        y_axis = corelevel_list
        xdata_all.append(x_axis)
        ydata_all.append(y_axis)
        corelevels_names.append(corelevel)

    elem = element
    xdata = xdata_all[0]
    ydata = ydata_all[0]
    xlabel = '{} atomtype'.format(elem)
    ylabel = 'energy in eV'
    title = 'Element: {} from {} cl {}'.format(elem, compound, corelevels_names)
    #plotlabel ='corelevel shifts'
    #linetyp='o-'
    xmin = xdata[0] - 0.5
    xmax = xdata[-1] + 0.5
    ymin = min(ydata) - 1
    ymax = max(ydata) + 1
    #limits=[(xmin, xmax), (ymin, ymax)],
    saveas = 'scatterplot'
    #color = 'k'
    scale = [None, None]
    font = {
        'family': 'serif',
        'color': 'darkred',
        'weight': 'normal',
        'size': 16,
    }

    fig = plt.figure(num=None, figsize=figsize_g, dpi=dpi_g, facecolor=facecolor_g, edgecolor=edgecolor_g)
    ax = fig.add_subplot(111)
    for axis in ['top', 'bottom', 'left', 'right']:
        ax.spines[axis].set_linewidth(axis_linewidth_g)
    ax.set_title(title, fontsize=title_fontsize_g, alpha=alpha_g, ha='center')
    ax.set_xlabel(xlabel, fontsize=labelfonstsize_g)
    ax.set_ylabel(ylabel, fontsize=labelfonstsize_g)
    ax.yaxis.set_tick_params(size=tick_paramsy_g.get('size', 4.0),
                             width=tick_paramsy_g.get('width', 1.0),
                             labelsize=tick_paramsy_g.get('labelsize', 14),
                             length=tick_paramsy_g.get('length', 5))
    ax.xaxis.set_tick_params(size=tick_paramsx_g.get('size', 4.0),
                             width=tick_paramsx_g.get('width', 1.0),
                             labelsize=tick_paramsx_g.get('labelsize', 14),
                             length=tick_paramsx_g.get('length', 5))
    ax.yaxis.get_major_formatter().set_powerlimits((0, 3))
    ax.yaxis.get_major_formatter().set_useOffset(False)

    for j, y in enumerate(ydata_all):
        for i, x in enumerate(xdata):
            lenx = xmax - xmin
            length = 0.5 / lenx
            offset = 0.5 / lenx
            xminline = x / lenx + offset - length / 2
            xmaxline = x / lenx + offset + length / 2
            plt.axhline(y=y[i], xmin=xminline, xmax=xmaxline, linewidth=2, color='k')
            text = r'{}'.format(y[i])
            plt.text(x - 0.25, y[i] + 0.3, text, fontdict=font)

    if scale:
        if scale[0]:
            ax.set_xscale(scale[0])
        elif scale[1]:
            ax.set_yscale(scale[1])
        else:
            pass

    plt.xlim(xmin, xmax)
    plt.ylim(ymin, ymax)
    if save_plots_g:
        savefilename = '{}.{}'.format(saveas, save_format_g)
        print(('save plot to: {}'.format(savefilename)))
        plt.savefig(savefilename, format=save_format_g, transparent=True)
    else:
        plt.show()


def construct_corelevel_spectrum(coreleveldict,
                                 natom_typesdict,
                                 exp_references={},
                                 scale_to=-1,
                                 fwhm_g=0.6,
                                 fwhm_l=0.1,
                                 energy_range=[None, None],
                                 xspec=None,
                                 energy_grid=0.2,
                                 peakfunction='voigt',
                                 alpha_l=1.0,
                                 beta_l=1.5):
    """
    Constructrs a corelevel spectrum from a given corelevel dict

    :params:

    :returns: list: [xdata_spec, ydata_spec, ydata_single_all, xdata_all, ydata_all, xdatalabel]
    """
    xdata_all = []
    ydata_all = []
    ydata_spec = []
    xdata_spec = []
    xdatalabel = []
    energy_grid = round(energy_grid, 5)  # eV
    #count = 0
    #compound_info_new = compound_info

    for elem, corelevel_dict in coreleveldict.items():
        natom = natom_typesdict.get(elem, 0)
        #elem_count = 0
        for corelevel_name, corelevel_list in corelevel_dict.items():
            # get number of electron if fully occ:
            nelectrons = 1
            if 's' in corelevel_name:
                nelectrons = 2
            else:
                max_state_occ_spin = {'1/2': 2, '3/2': 4, '5/2': 6, '7/2': 8}
                # check if spin in name
                for key, val in max_state_occ_spin.items():
                    if key in corelevel_name:
                        nelectrons = val
            for i, corelevel in enumerate(corelevel_list):
                xdatalabel.append(elem + ' ' + corelevel_name)
                xdata_all.append(corelevel)
                ydata_all.append(natom[i] * nelectrons)
                #count = count + 1
                #elem_count = elem_count + 1
            '''
            not working yet bad design
            if compound_info:
                for compound, element_dict in compound_info.iteritems():
                    for elemt, number in element_dict.iteritems():
                        print number
                        if elemt == elem:
                            # we need to set the index that we find it later, group it
                            if isinstance(number, list):
                                continue
                            compound_info_new[compound][elemt] = [count-elem_count, count-elem_count+number]
             '''
    xmin = min(xdata_all) - 2  #0.5
    xmax = max(xdata_all) + 2  #0.5
    if energy_range[0]:
        xmin = energy_range[0]
    if energy_range[1]:
        xmax = energy_range[1]
    # xdata_spec = np.array(np.arange(xmax,xmin, -energy_grid))
    if xspec is not None:
        xdata_spec = xspec
    else:
        xdata_spec = np.array(np.arange(xmin, xmax + energy_grid, energy_grid))
    ydata_spec = np.zeros(len(xdata_spec), dtype=float)
    ydata_single_all = []
    for i, xpoint in enumerate(xdata_all):
        if peakfunction == 'gaus':
            data_f = np.array(gaussian(xdata_spec, fwhm_g, xpoint))  #, 1.0))
        elif peakfunction == 'voigt':
            data_f = np.array(voigt_profile(xdata_spec, fwhm_g, fwhm_l, xpoint))  # different fwhn for g und l
        elif peakfunction == 'pseudo-voigt':
            data_f = np.array(pseudo_voigt_profile(xdata_spec, fwhm_g, fwhm_l, xpoint))
        elif peakfunction == 'lorentz':
            data_f = np.array(lorentzian(xdata_spec, fwhm_l, xpoint))
        elif peakfunction == 'doniach-sunjic':
            data_f = np.array(doniach_sunjic(xdata_spec, scale=1.0, E_0=xpoint, gamma=fwhm_l, alpha=fwhm_g))
        elif peakfunction == 'asymmetric_lorentz_gauss_conv':
            #print(xpoint, xdata_spec)
            data_f = np.array(
                asymmetric_lorentz_gauss_conv(xdata_spec,
                                              xpoint,
                                              fwhm_g=fwhm_g,
                                              fwhm_l=fwhm_l,
                                              alpha=alpha_l,
                                              beta=beta_l))
        else:
            print('given peakfunction type not known')
            data_f = []
            return

        # sometimes we get a point to much if constructed from new mesh..
        if len(ydata_spec) < len(data_f):
            # TODO: further adjustements? we assume only one point difference
            data_f = data_f[:-1]
        #print('length', len(ydata_spec), len(data_f))
        #gaus_f = lorentzian(xdata_spec, xpoint, 0.6, 100.0)
        if peakfunction == 'doniach-sunjic':
            ydata_spec = ydata_spec + ydata_all[i] * data_f
            ydata_single_all.append(ydata_all[i] * data_f)
        else:
            ydata_spec = ydata_spec + ydata_all[i] * data_f
            ydata_single_all.append(ydata_all[i] * data_f)

    # we scale after and not before, because the max intensity is not neccesary
    # the number of electrons.
    if scale_to > 0.0:
        y_valmax = max(ydata_spec)
        scalingfactor = scale_to / y_valmax
        ydata_spec = ydata_spec * scalingfactor
        ydata_single_all_new = []
        for ydata_single in ydata_single_all:
            ydata_single_all_new.append(ydata_single * scalingfactor)
        ydata_single_all = ydata_single_all_new

    return [xdata_spec, ydata_spec, ydata_single_all, xdata_all, ydata_all, xdatalabel]


def plot_corelevel_spectra(coreleveldict,
                           natom_typesdict,
                           exp_references={},
                           scale_to=-1,
                           show_single=True,
                           show_ref=True,
                           energy_range=[None, None],
                           title='',
                           fwhm_g=0.6,
                           fwhm_l=0.1,
                           energy_grid=0.2,
                           peakfunction='voigt',
                           linetyp_spec='o-',
                           limits=[None, None],
                           xlabel='Binding energy [eV]',
                           ylabel='Intensity [arb] (natoms*nelectrons)',
                           saveas=None,
                           xspec=None,
                           alpha_l=1.0,
                           beta_l=1.0,
                           **kwargs):
    """
    Plotting function of corelevel in the form of a spectrum.

    Convention: Binding energies are positiv!

    Args:
        coreleveldict: dict of corelevels with a list of corelevel energy of atomstypes
        # (The given corelevel accounts for a weight (number of electrons for full occupied corelevel) in the plot.)
        natom_typesdict: dict with number of atom types for each entry
    Kwargs:
        exp_references: dict with experimental refereces, will be ploted as vertical lines
        show_single (bool): plot all single peaks.
        scale_to float: the maximum 'intensity' will be scaled to this value (useful for experimental comparisons)
        title (string): something for labeling
        fwhm (float): full width half maximum of peaks (gaus, lorentz or voigt_profile)
        energy_grid (float): energy resolution
        linetyp_spec : linetype for spectrum
        peakfunction (string): what the peakfunction should be {'voigt', 'pseudo-voigt', 'lorentz', 'gaus'}

    example:
        coreleveldict = {u'Be': {'1s1/2' : [-1.0220669053033051, -0.3185614920138805,-0.7924091040092139]}}
        n_atom_types_Be12Ti = {'Be' : [4,4,4]}
    """
    #show_compound=True, , compound_info={} compound_info dict: dict that can be used to specify what component should be shown together     compound_info = {'Be12Ti' : {'Be' : 4, 'Ti' : 1}, 'BeTi' : {'Be' : 1, 'Ti' : 1}}
    # TODO feature to make singles of different compounds a different color
    [xdata_spec, ydata_spec, ydata_single_all, xdata_all, ydata_all,
     xdatalabel] = construct_corelevel_spectrum(coreleveldict,
                                                natom_typesdict,
                                                exp_references=exp_references,
                                                scale_to=scale_to,
                                                fwhm_g=fwhm_g,
                                                fwhm_l=fwhm_l,
                                                energy_range=energy_range,
                                                xspec=xspec,
                                                energy_grid=energy_grid,
                                                peakfunction=peakfunction,
                                                alpha_l=alpha_l,
                                                beta_l=beta_l)

    xmin = min(xdata_all) - 2  #0.5
    xmax = max(xdata_all) + 2  #0.5
    if energy_range[0]:
        xmin = energy_range[0]
    if energy_range[1]:
        xmax = energy_range[1]

    xdata = xdata_all
    ydata = ydata_all
    ymax2 = max(ydata_spec) + 1
    title = title  #'Spectrum of {}'.format(compound)
    """
    # ToDo redesign to use multiple_scatterplot
    axis = multiple_scatterplots(ydata, xdata, xlabel, ylabel, title, plot_labels,
                          linestyle='', marker='o', markersize=markersize_g, legend=legend_g,
                          legend_option={}, saveas='mscatterplot',
                          limits=limits, scale=[None, None],
                          axis=None, xerr=None, yerr=None, colors=[], linewidth=[], xticks=[], title=title, xlabel=xlabel, ylabel=ylabel, **kwargs)
    """

    #print len(xdata), len(ydata)
    plotlabel = 'corelevel shifts'
    linetyp = 'o'
    linetyp1 = linetyp_spec  #'-'
    linewidth_g1 = linewidth_g

    ymin = -0.3
    ymax = max(ydata) + 1

    if saveas is None:
        saveas = 'XPS_theo_{}_{}'.format(fwhm_g, title)
        saveas1 = 'XPS_theo_2_{}_{}'.format(fwhm_g, title)
    else:
        saveas1 = saveas[1]
        saveas = saveas[0]

    color = 'k'
    scale = [None, None]
    font = {
        'family': 'serif',
        'color': 'darkred',
        'weight': 'normal',
        'size': 16,
    }
    ####################################
    ##### PLOT 1, plot raw datapoints

    if not show_g:
        return [xdata_spec, ydata_spec, ydata_single_all, xdata_all, ydata_all, xdatalabel]

    fig = plt.figure(num=None, figsize=figsize_g, dpi=dpi_g, facecolor=facecolor_g, edgecolor=edgecolor_g)
    ax = fig.add_subplot(111)
    for axis in ['top', 'bottom', 'left', 'right']:
        ax.spines[axis].set_linewidth(axis_linewidth_g)
    ax.set_title(title, fontsize=title_fontsize_g, alpha=alpha_g, ha='center')
    ax.set_xlabel(xlabel, fontsize=labelfonstsize_g)
    ax.set_ylabel(ylabel, fontsize=labelfonstsize_g)
    ax.yaxis.set_tick_params(size=tick_paramsy_g.get('size', 4.0),
                             width=tick_paramsy_g.get('width', 1.0),
                             labelsize=tick_paramsy_g.get('labelsize', 14),
                             length=tick_paramsy_g.get('length', 5))
    ax.xaxis.set_tick_params(size=tick_paramsx_g.get('size', 4.0),
                             width=tick_paramsx_g.get('width', 1.0),
                             labelsize=tick_paramsx_g.get('labelsize', 14),
                             length=tick_paramsx_g.get('length', 5))
    ax.yaxis.get_major_formatter().set_powerlimits((0, 3))
    ax.yaxis.get_major_formatter().set_useOffset(False)
    p1 = ax.plot(xdata_all,
                 ydata_all,
                 linetyp,
                 label=plotlabel,
                 color=color,
                 linewidth=linewidth_g,
                 markersize=markersize_g)

    if show_ref and exp_references:
        for elm, ref_list_dict in exp_references.items():
            for state, ref_list in ref_list_dict.items():
                for ref in ref_list:
                    plt.axvline(ymin=0, ymax=0.1, x=ref, linewidth=linewidth_g, color='k')
    '''
    for j,y in enumerate(ydata_all):
        for i,x in enumerate(xdata):
            lenx = xmax-xmin
            length = 0.5/lenx
            offset = 0.5/lenx
            xminline = x/lenx + offset - length/2
            xmaxline = x/lenx + offset + length/2
            plt.axhline(y=y[i], xmin=xminline, xmax=xmaxline, linewidth=2, color='k')
            text = r'{}'.format(y[i])
            plt.text(x-0.25, y[i]+0.3, text, fontdict=font)
    '''

    if scale:
        if scale[0]:
            ax.set_xscale(scale[0])
        elif scale[1]:
            ax.set_yscale(scale[1])
        else:
            pass

    if limits:
        if limits[0] is not None:
            xmin = limits[0][0]
            xmax = limits[0][1]
        if limits[1] is not None:
            ymin = limits[1][0]
            ymax = limits[1][1]

    ax.set_xlim(xmax, xmin)  #flip x axes
    ax.set_ylim(ymin, ymax)

    if save_plots_g:
        savefilename = '{}.{}'.format(saveas, save_format_g)
        print(('save plot to: {}'.format(savefilename)))
        plt.savefig(savefilename, format=save_format_g, transparent=True)
    else:
        plt.show()

    ##############################################################
    ##### PLOT 2, plot spectra, voigts around datapoints #########

    fig1 = plt.figure(num=None, figsize=figsize_g, dpi=dpi_g, facecolor=facecolor_g, edgecolor=edgecolor_g)
    ax1 = fig1.add_subplot(111)
    for axis in ['top', 'bottom', 'left', 'right']:
        ax1.spines[axis].set_linewidth(axis_linewidth_g)
    ax1.set_title(title, fontsize=title_fontsize_g, alpha=alpha_g, ha='center')
    ax1.set_xlabel(xlabel, fontsize=labelfonstsize_g)
    ax1.set_ylabel(ylabel, fontsize=labelfonstsize_g)
    ax1.yaxis.set_tick_params(size=tick_paramsy_g.get('size', 4.0),
                              width=tick_paramsy_g.get('width', 1.0),
                              labelsize=tick_paramsy_g.get('labelsize', 14),
                              length=tick_paramsy_g.get('length', 5))
    ax1.xaxis.set_tick_params(size=tick_paramsx_g.get('size', 4.0),
                              width=tick_paramsx_g.get('width', 1.0),
                              labelsize=tick_paramsx_g.get('labelsize', 14),
                              length=tick_paramsx_g.get('length', 5))
    ax1.yaxis.get_major_formatter().set_powerlimits((0, 3))
    ax1.yaxis.get_major_formatter().set_useOffset(False)

    p11 = ax1.plot(xdata_spec,
                   ydata_spec,
                   linetyp1,
                   label=plotlabel,
                   color=color,
                   linewidth=linewidth_g1,
                   markersize=markersize_g)

    if show_single:
        for single_peek in ydata_single_all:
            #xdatalabel
            plt.plot(xdata_spec,
                     single_peek,
                     '-',
                     label=plotlabel,
                     color='g',
                     linewidth=linewidth_g1,
                     markersize=markersize_g)

    if show_ref and exp_references:
        for elm, ref_list_dict in exp_references.items():
            for state, ref_list in ref_list_dict.items():
                for ref in ref_list:
                    plt.axvline(ymin=0, ymax=0.1, x=ref, linewidth=2, color='k')
    '''
    if show_compound and compound_info:
        for i,compound_data in enumerate(ydata_compound):
            plotlabel = compound_plot_label[i]
            plt.plot(xdata_spec, compound_data, '-', label=plotlabel, color = color,
                 linewidth=linewidth_g1, markersize = markersize_g)
    '''
    if scale:
        if scale[0]:
            ax1.set_xscale(scale[0])
        elif scale[1]:
            ax1.set_yscale(scale[1])
        else:
            pass
    if limits:
        if limits[0]:
            xmin = limits[0][0]
            xmax = limits[0][1]
        if limits[1]:
            ymin = limits[1][0]
            ymax2 = limits[1][1]
    ax1.set_xlim(xmax, xmin)  #flip x axes
    ax1.set_ylim(ymin, ymax2)

    if save_plots_g:
        savefilename = '{}.{}'.format(saveas1, save_format_g)
        print(('save plot to: {}'.format(savefilename)))
        plt.savefig(savefilename, format=save_format_g, transparent=True)
    else:
        plt.show()

    # for plotting or file writting
    return [xdata_spec, ydata_spec, ydata_single_all, xdata_all, ydata_all, xdatalabel, fig, fig1]


def asymmetric_lorentz(x, fwhm, mu, alpha=1.0, beta=1.5):
    """
    asymetric lorentz function

    L^alpha for x<=mu
    L^beta for x>mu
    See
    casexps LA
    """

    index = 0
    for i, entry in enumerate(x):
        if entry <= mu:
            index = i
        else:
            break

    ydata1 = lorentzian_one(x[:index], fwhm, mu)**alpha
    ydata2 = lorentzian_one(x[index:], fwhm, mu)**beta

    return np.array(list(ydata1) + list(ydata2))


def lorentzian_one(x, fwhm, mu):
    """
    Returns a Lorentzian line shape at x with FWHM fwhm and mean mu
    """
    return 1.0 / (1 + 4 * ((x - mu) / fwhm)**2)


def gauss_one(x, fwhm, mu):
    """
    Returns a Lorentzian line shape at x with FWHM fwhm and mean mu
    """
    x = np.array(x)
    return np.exp(-4 * np.log(2) * ((x - mu) / fwhm)**2)


def asymmetric_lorentz_gauss_sum(x, mu, fwhm_l, fwhm_g, alpha=1.0, beta=1.5):
    """
    asymmetric Lorentzian with Gauss convoluted

    """

    ygaus = np.array(gauss_one(x, fwhm_g, mu))
    ylorentz = np.array(asymmetric_lorentz(x, fwhm_l, mu, alpha=alpha, beta=beta))
    ydata = ylorentz + ygaus

    return ydata


def asymmetric_lorentz_gauss_conv(x, mu, fwhm_l, fwhm_g, alpha=1.0, beta=1.5):
    """
    asymmetric Lorentzian with Gauss convoluted

    """
    from scipy.signal import fftconvolve
    #from scipy import signal
    # only one function has to be translated
    # gaus has to be symmetric arround 0 for convolution
    # and on the same equidistant grid
    xstep = abs(round(x[-1] - x[-2], 6))
    rangex = abs(x[-1] - x[0])
    #print(xstep, rangex)
    xgaus = np.arange(-rangex / 2.0, rangex / 2.0 + xstep, xstep)
    #print(xgaus[:10], xgaus[-1])
    ygaus = np.array(gauss_one(xgaus, fwhm_g, mu=0.0), dtype=np.float64)
    ylorentz = np.array(asymmetric_lorentz(x, fwhm_l, mu=mu, alpha=alpha, beta=beta), dtype=np.float64)
    ydata = np.convolve(ylorentz, ygaus, mode='same')

    return ydata


'''
def asymmetric_lorentz_gauss_conv_interp(x, mu, fwhm_l,fwhm_g,alpha=1.0, beta=1.5, grid_factor=10):
    """
    asymmetric Lorentzian with Gauss convoluted.

    Real convolution. For the convolution to work we construct a finer mesh,
    with mu shifted to 0.0 on which we convolute.
    Then we linear interpolate on the original mesh points.

    """
    import numpy as np
    from scipy.interpolate import interp1d
    # convolution has to be symmetric arround 0
    # check if xmu is right or left,
    # double longest side, shift xmu to 0.0
    # then interpolate at original mesh points

    x = np.array(x, dtype=np.float64)
    xstep = round(x[-1]-x[-2],6)
    xstepmesh = xstep/grid_factor

    xmesh = np.arange(x[0], x[-1]+xstepmesh/2.0, xstepmesh)

    xmu = np.float64(0.0)
    muindex = 0
    for i, en in enumerate(xmesh):
        if en <=mu:
            xmu = mu
            muindex = i
        else:
            break

    if muindex <= len(xmesh)/2.0:
        xtrans = np.arange(-x[-1] + xmu - xstep, x[-1] - xmu + xstep, xstepmesh)
    else:
        xtrans = np.arange(x[0] - xmu - xstep, -x[0] + xmu + xstep, xstepmesh)

    ygaus = np.array(gauss_one(xtrans, fwhm_g, mu=0.0), dtype=np.float64)
    ylorentz = np.array(asymmetric_lorentz(xtrans,fwhm_l, mu=0.0, alpha=alpha, beta=beta), dtype=np.float64)
    ydata = np.convolve(ylorentz,ygaus,mode='same')

    # iterpolate function and evalutate at original xdata
    f = interp1d(xtrans+xmu, ydata, assume_sorted=True)
    ydata_return = f(x)

    return ydata_return



def asymmetric_lorentz_gauss_conv1(x, mu, fwhm_l,fwhm_g,alpha=1.0, beta=1.5):
    """
    asymmetric Lorentzian with Gauss convoluted

    """
    import numpy as np
    from scipy import signal

    ygaus = np.array(gauss_one(x, fwhm_g, mu))
    ylorentz = np.array(asymmetric_lorentz(x,fwhm_l, mu, alpha=alpha, beta=beta))
    #ydata = np.convolve(ylorentz,np.flip(ygaus, axis=0),mode='same')
    ydata = np.convolve(ylorentz,ygaus,mode='same')
    #ydata = ylorentz+ygaus
    #ydata = direct_convolution(ylorentz,ygaus)
    #ydata = signal.convolve(ylorentz,ygaus)

    return ydata


def asymmetric_lorentz_gauss_conv_linear(x, mu, fwhm_l,fwhm_g,alpha=1.0, beta=1.5):
    """
    asymmetric Lorentzian with Gauss convoluted

    """
    import numpy as np
    #from scipy import signal

    # convolution has to be symmetric arround 0
    # check if xmu is right or left,
    # double longest side, shift xmu to 0.0
    # then shift back and cut off the rest

    # we asume equidistant mesh
    x = np.array(x, dtype=np.float64)


    xstep = round(x[-1]-x[-2],6)

    xmu = np.float64(0.0)
    muindex = 0
    for i, en in enumerate(x):
        if en <=mu:
            xmu = en
            muindex = i
        else:
            break

    #print(x[0]-xmu, -x[0]+xmu,xstep)
    if muindex <= len(x)/2.0:
        xtrans = np.arange(-x[-1]+xmu, x[-1]-xmu,xstep)
    else:
        xtrans = np.arange(x[0]-xmu, -x[0]+xmu,xstep)

    # To keep mu continous we parse the exact mu to the lorentz and gauss...
    # the convolution will not be totally correct...
    # todo maybe combine with gridfactor...
    ygaus = np.array(gauss_one(xtrans, fwhm_g, mu=(xmu-mu)/2.0), dtype=np.float64)
    ylorentz = np.array(asymmetric_lorentz(xtrans,fwhm_l, mu=(xmu-mu)/2.0, alpha=alpha, beta=beta), dtype=np.float64)
    ydata = np.convolve(ylorentz,ygaus,mode='same')

    # shift data back... through cutting it
    if muindex <= len(x)/2.0:
        ydata_new = np.array(ydata[len(ydata)-len(x):], dtype=np.float64)
    else:
        ydata_new = np.array(ydata[:len(x)], dtype=np.float64)

    return ydata_new

def asymmetric_lorentz_gauss_conv(x, mu, fwhm_l,fwhm_g,alpha=1.0, beta=1.5, grid_factor=10):
    """
    asymmetric Lorentzian with Gauss convoluted

    """
    import numpy as np
    #from scipy import signal

    # convolution has to be symmetric arround 0
    # check if xmu is right or left,
    # double longest side, shift xmu to 0.0
    # then shift back and cut off the rest


    # TODO: overall a bit slow, can we speed this up?
    # cone idea for speed up would be only increase the mesh fineness between the x where mu lives...
    # this way npoints is len(x)+gridfactor and not len(x)*gridfoctor
    # logic becomes harder...
    # convolution is n^2
    # we asume equidistant mesh
    # we increase the mesh by a factor of grid_factor
    # because mu can only vary by the meshstep...
    x = np.array(x, dtype=np.float64)


    xstep = round(x[-1]-x[-2],6)
    xstepmesh = xstep/grid_factor

    xmesh1 = np.arange(x[0], x[-1]+xstepmesh/2.0, xstepmesh)
    xmesh = np.round(xmesh1, 6)

    xmu = np.float64(0.0)
    muindex = 0
    for i, en in enumerate(xmesh):
        if en <=mu:
            xmu = en#mu
            muindex = i
        else:
            break

    if muindex <= len(xmesh)/2.0:
        xtrans = np.arange(-x[-1]+xmu, x[-1]-xmu,xstepmesh)
    else:
        xtrans = np.arange(x[0]-xmu, -x[0]+xmu,xstepmesh)

    ygaus = np.array(gauss_one(xtrans, fwhm_g, mu=0.0), dtype=np.float64)
    ylorentz = np.array(asymmetric_lorentz(xtrans,fwhm_l, mu=0.0, alpha=alpha, beta=beta), dtype=np.float64)
    ydata = np.convolve(ylorentz,ygaus,mode='same')

    # shift data back... through cutting it
    if muindex <= len(xmesh)/2.0:
        ydata_new = np.array(ydata[len(ydata)-len(xmesh):], dtype=np.float64)
    else:
        ydata_new = np.array(ydata[:len(xmesh)], dtype=np.float64)

    # back to original mesh
    ydata_return = ydata_new[0::grid_factor]

    return ydata_return


def direct_convolution(a,b):
    """
    convolution, a, b same length, arrays
    """
    import numpy as np

    ydata = np.zeros(len(a))
    for i, entry in enumerate(a):
        for j, entry2 in enumerate(a):
             ydata[i] = ydata[i] + (entry2*b[i-j])

    return ydata
'''


def doniach_sunjic(x, scale=1.0, E_0=0, gamma=1.0, alpha=0.0):
    """
    Doniach Sunjic asymmetric peak function. tail to higher binding energies.

    param x: list values to evaluate this function
    param scale: multiply the function with this factor
    param E_0: position of the peak
    param gamma, 'lifetime' broadening
    param alpha: 'asymmetry' parametera

    See
    Doniach S. and Sunjic M., J. Phys. 4C31, 285 (1970)
    or http://www.casaxps.com/help_manual/line_shapes.htm
    """

    arg = (E_0 - x) / gamma
    alpha2 = (1.0 - alpha)
    #scale = scale/(gamma**alpha2)
    don_su = np.cos(np.pi * alpha + alpha2 * np.arctan(arg)) / (1 + arg**2)**(alpha2 / 2)
    return np.array(scale * don_su)


def gaussian(x, fwhm, mu):
    """
    Returns Gaussian line shape at x with FWHM fwhm and mean mu

    """

    #hwhm = fwhm/2.0
    sigma = fwhm / (2 * np.sqrt(2 * np.log(2)))
    #return np.sqrt(np.log(2) / np.pi) / hwhm\
    #                         * np.exp(-((x-mu) / hwhm)**2 * np.log(2))
    return np.exp(-(x - mu)**2 / (2 * (sigma**2))) / (np.sqrt(2 * np.pi) * sigma)


def lorentzian(x, fwhm, mu):
    """
    Returns a Lorentzian line shape at x with FWHM fwhm and mean mu
    """
    hwhm = fwhm / 2.0
    return hwhm / np.pi / ((x - mu)**2 + hwhm**2)


def voigt_profile(x, fwhm_g, fwhm_l, mu):
    """
    Return the Voigt line shape at x with Lorentzian component FWHM fwhm_l
    and Gaussian component FWHM fwhm_g and mean mu.
    There is no closed form for the Voigt profile,
    but it is related to the real part of the Faddeeva function (wofz),
    which is used here.

    """
    from scipy.special import wofz  #pylint: disable=no-name-in-module

    hwhm_l = fwhm_l / 2.0
    sigma = fwhm_g / (2 * np.sqrt(2 * np.log(2)))
    # complex 1j
    return np.real(wofz(((x - mu) + 1j * hwhm_l) / sigma / np.sqrt(2))) / sigma / np.sqrt(2 * np.pi)


def CDF_voigt_profile(x, fwhm_g, fwhm_l, mu):
    """
    Cumulative distribution function of a voigt profile
    implementation of formula found here: https://en.wikipedia.org/wiki/Voigt_profile
    # TODO: is there an other way then to calc 2F2?
    # or is there an other way to calc the integral of wofz directly, or use
    different error functions.
    """
    from scipy.special import erf  #pylint: disable=no-name-in-module
    pass


def hyp2f2(a, b, z):
    """
    Calculation of the 2F2() hypergeometric function,
    since it is not part of scipy
    with the identity 2. from here:
    https://en.wikipedia.org/wiki/Generalized_hypergeometric_function
    a, b,z array like inputs
    TODO: not clear to me how to do this... the identity is only useful
    if we mange the adjust the arguments in a way that we can use them...
    also maybe go for the special case we need first: 1,1,3/2;2;-z2
    """
    from scipy.special import hyp0f1

    pass


def pseudo_voigt_profile(x, fwhm_g, fwhm_l, mu, mix=0.5):
    """
    Linear combination of gaussian and loretzian instead of convolution

    Args:
        x: array of floats
        fwhm_g: FWHM of gaussian
        fwhm_l: FWHM of Lorentzian
        mu: Mean
        mix: ratio of gaus to lorentz, mix* gaus, (1-mix)*Lorentz

    """
    #pseudo_voigt = []
    if mix > 1:
        print('mix has to be smaller than 1.')
        return []
    gaus = gaussian(x, fwhm_g, mu)
    lorentz = lorentzian(x, fwhm_l, mu)
    return mix * gaus + (1 - mix) * lorentz


def plot_bands2(xs, ys, ss, axis=None, linestyle='-', markersize_scaling=20, **kwargs):
    """
    """
    markersize_band = 5
    ax = multi_scatter_plot(xs, ys, markersize_band)

    if linestyle is not None:
        for j, data in enumerate(ys):
            for i, entry in enumerate(data[1:]):
                ynew = [data[i], entry]
                xnew = [xs[j][i], xs[j][i + 1]]
                linewidth = np.sqrt(markersize_scaling * (ss[j][i] + ss[j][i + 1]) / 4.0)
                ax.plot(xnew,
                        ynew,
                        linestyle=linestyle,
                        markersize=0.0,
                        linewidth=linewidth,
                        color='k',
                        markeredgewidth=0.0)


def plot_fleur_bands(filename, limits=[None, [-15, 15]]):
    """
    plot a fleur bandstructure

    # TODO: performance has to be increased.
    Maybe allow to specify a procentage of the kpoints to read in and plot.
    Therefore enable a partially read in of the dos_band.hdf
    """

    from masci_tools.io.io_fleur_bands import read_fleur_banddos_hdf

    xcoord, bands, xlabels, band_character, band_char_label, kts, wghts, rcell, cell, pos, atomn, spp = read_fleur_banddos_hdf(
        filename)

    tllike = [band_character[0].transpose()]
    if len(tllike) == 2:
        tllike.append(band_character[1].transpose())

    markersize_scaling = 10.0
    markersize_atomindependent = []  #np.array([])
    markersize_like_s = []

    # TODO there has to be a better way to do this, ... and faster with np.arrays
    for s, tllike_s in enumerate(tllike):
        markersize_like = []
        for n, llike in enumerate(tllike_s):
            markersize = []  #np.array([])
            for i, atomtype in enumerate(llike):
                markersize_band = []  #np.array([])
                for j, band in enumerate(atomtype):
                    markersize_temp = []  #np.array([])
                    for m, kpoint in enumerate(band):
                        #total = 0
                        #print kpoint
                        #for spin in kpoint:
                        #    total = total + spin
                        markersize_temp.append((kpoint * markersize_scaling)**2)  # scatter needs size squared
                    markersize_band.append(markersize_temp)
                markersize.append(markersize_band)
                # always make the last one the total of all atomtypes
            markersize_like.append(markersize)
        markersize_like_s.append(markersize_like_s)

    xticks = [[], []]
    for label, pos in xlabels:
        if label == 'Gamma':
            label = r'$\Gamma$'
        xticks[1].append(label)
        xticks[0].append(pos)

    # TODO spin is not treated right yet
    x = [xcoord for i in bands[0]]
    y = bands[0]
    y2 = None
    if len(bands) == 2:
        y2 = bands[1]
        print((len(y2)))
    print((len(x), len(y)))

    limits[0] = [min(xcoord), max(xcoord)]

    for i, marker_likes in enumerate(markersize_like):
        ax = multi_scatter_plot(x,
                                y,
                                marker_likes[0],
                                ylabel=u'Energy [eV]',
                                title='{}'.format(i),
                                xticks=xticks,
                                limits=limits,
                                saveas='bandstru_{}'.format(i))
        for label, pos in xlabels:
            ax.axvline(
                ymin=0,
                ymax=1,
                x=pos,  #1.0/10.93,
                linewidth=1.0,
                linestyle='-',
                color='k')
        #ax.hxvline(xmin==0, xmax=1.0, linestyle='-', color='g')

        saveas = 'bandstruc_{}'.format(i)
        if save_plots_g:
            savefilename = '{}.{}'.format(saveas, save_format_g)
            print(('save plot to: {}'.format(savefilename)))
            plt.savefig(savefilename, format=save_format_g, transparent=True)

    ax1 = multiple_scatterplots(y,
                                x,
                                ylabel=u'Energy [eV]',
                                xlabel='',
                                title='',
                                plot_labels=None,
                                xticks=xticks,
                                limits=limits,
                                saveas='bandstructure',
                                marker=None)
    #print ax1
    for label, pos in xlabels:
        ax1.axvline(
            ymin=0,
            ymax=1,
            x=pos,  #1.0/10.93,
            linewidth=1.0,
            linestyle='-',
            color='k')

    if y2:
        ax2 = multiple_scatterplots(y2,
                                    x,
                                    ylabel=u'Energy [eV]',
                                    xlabel='',
                                    title='',
                                    plot_labels=None,
                                    xticks=xticks,
                                    limits=limits,
                                    saveas='bandstructure',
                                    marker=None)
        #print ax1
        for label, pos in xlabels:
            ax2.axvline(
                ymin=0,
                ymax=1,
                x=pos,  #1.0/10.93,
                linewidth=1.0,
                linestyle='-',
                color='k')

    #saveas='bandstructure'
    #if save_plots_g:
    #    savefilename = '{}.{}'.format(saveas, save_format_g)
    #    print('save plot to: {}'.format(savefilename))
    #    plt.savefig(savefilename, format=save_format_g, transparent=True)

    return ax1


class PDF(object):
    def __init__(self, pdf, size=(200, 200)):
        """Display a PDF file inside a Jupyter notebook.

        Note: alternative to using aiida.tools.visualization.Graph class.
        Example: https://aiida-tutorials.readthedocs.io/en/latest/pages/2020_Intro_Week/notebooks/querybuilder-tutorial.html#generating-a-provenance-graph

        Reference: https://stackoverflow.com/a/19470377/8116031

        :example:

        >>> # !verdi node graph generate 23
        >>> PDF('23.dot.pdf',size=(800,600))

        :param pdf:
        :param size:
        """
        self.pdf = pdf
        self.size = size

    def _repr_html_(self):
        return '<iframe src={0} width={1[0]} height={1[1]}></iframe>'.format(self.pdf, self.size)

    def _repr_latex_(self):
        return r'\includegraphics[width=1.0\textwidth]{{{0}}}'.format(self.pdf)


def plot_colortable(colors: typing.Dict, title: str, sort_colors: bool = True, emptycols: int = 0):
    """Plot a legend of named colors.

    Reference: https://matplotlib.org/3.1.0/gallery/color/named_colors.html

    :param colors: a dict color_name : color_value (hex str, rgb tuple, ...)
    :param title: plot title
    :param sort_colors: sort
    :param emptycols:
    :return: figure
    """
    import matplotlib.pyplot as plt
    import matplotlib.colors as mcolors

    cell_width = 212
    cell_height = 22
    swatch_width = 48
    margin = 12
    topmargin = 40

    # Sort colors by hue, saturation, value and name.
    if sort_colors is True:
        by_hsv = sorted((tuple(mcolors.rgb_to_hsv(mcolors.to_rgb(color))),
                         name)
                        for name, color in colors.items())
        names = [name for hsv, name in by_hsv]
    else:
        names = list(colors)

    n = len(names)
    ncols = 4 - emptycols
    nrows = n // ncols + int(n % ncols > 0)

    width = cell_width * 4 + 2 * margin
    height = cell_height * nrows + margin + topmargin
    dpi = 72

    fig, ax = plt.subplots(figsize=(width / dpi, height / dpi), dpi=dpi)
    fig.subplots_adjust(margin / width, margin / height,
                        (width - margin) / width, (height - topmargin) / height)
    ax.set_xlim(0, cell_width * 4)
    ax.set_ylim(cell_height * (nrows - 0.5), -cell_height / 2.)
    ax.yaxis.set_visible(False)
    ax.xaxis.set_visible(False)
    ax.set_axis_off()
    ax.set_title(title, fontsize=24, loc="left", pad=10)

    for i, name in enumerate(names):
        row = i % nrows
        col = i // nrows
        y = row * cell_height

        swatch_start_x = cell_width * col
        swatch_end_x = cell_width * col + swatch_width
        text_pos_x = cell_width * col + swatch_width + 7

        ax.text(text_pos_x, y, name, fontsize=14,
                horizontalalignment='left',
                verticalalignment='center')

        ax.hlines(y, swatch_start_x, swatch_end_x,
                  color=colors[name], linewidth=18)

    return fig<|MERGE_RESOLUTION|>--- conflicted
+++ resolved
@@ -30,19 +30,12 @@
 #  (that user can put pks or structure formulas in there)
 # Write/export data to file for all methods
 
-<<<<<<< HEAD
 from .matplotlib_plotter import MatplotlibPlotter
 from masci_tools.vis import ensure_plotter_consistency
 import warnings
 import copy
-=======
-from __future__ import absolute_import
-from __future__ import print_function
-import re
-import os
 import typing
 
->>>>>>> cf7984a6
 import numpy as np
 import matplotlib.pyplot as plt
 from scipy.stats import norm
